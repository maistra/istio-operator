--- conflicted
+++ resolved
@@ -20,15 +20,11 @@
 $ make test.integration.kind
 ```
 
-<<<<<<< HEAD
 Both targets will run setup first by using `integ-suite-ocp.sh` and `integ-suite-kind.sh` scripts respectively, and then run the integration tests using the `common-operator-integ-suite` script setting different flags for OCP and KinD.
 
 Note: By default, the test runs inside a container because the env var `BUILD_WITH_CONTAINER` default value is 1. Take into account that to be able to run the integration tests in a container, you need to have `docker` or `podman` installed in your machine. To select the container cli you will also need to set the `CONTAINER_CLI` env var to `docker` or `podman` in the `make` command, the default value is `docker`.
 
 ## Running the test locally
-=======
-2. Copy this sail-operator integration tests source code into the container, copy kubeconfig file into container and copy oc binary into container (Only needed when you are running against OCP cluster):
->>>>>>> 6732f55e
 
 To run the integration tests without a container, use the following command:
 
