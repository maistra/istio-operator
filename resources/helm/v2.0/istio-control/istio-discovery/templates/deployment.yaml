--- conflicted
+++ resolved
@@ -62,11 +62,8 @@
           - --memberRollName=default
           - --cacheCluster=outbound|80||wasm-cacher-{{ .Values.revision | default "default" }}.{{ .Release.Namespace }}.svc.cluster.local
           - --enableNodePortGateways=false
-<<<<<<< HEAD
           - --enableCRDScan=false
-=======
           - --enableIngressClassName=false
->>>>>>> 95ba08eb
           - --podLocalitySource=pod
           - --monitoringAddr=:15014
 {{- if .Values.global.logging.level }}
