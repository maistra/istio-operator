apiVersion: maistra.io/v1
kind: ServiceMeshControlPlane
spec:
  istio:
    global:
<<<<<<< HEAD
      tag: 1.1.7
=======
      tag: 1.1.8
>>>>>>> b3b88d6b
      # constrain resources for use in smaller environments
      defaultResources:
        requests:
          cpu: 10m
          memory: 128Mi
        limits:
      proxy:
        autoInject: disabled
        dnsRefreshRate: 300s
        # constrain resources for use in smaller environments
        resources:
          requests:
            cpu: 10m
            memory: 128Mi
          limits:
      oauthproxy:
        tag: 4.2
        imagePullPolicy: IfNotPresent
      defaultPodDisruptionBudget:
        enabled: false
    istio_cni:
      repair:
        enabled: false
    security:
      # constrain resources for use in smaller environments
      resources:
        requests:
          cpu: 10m
          memory: 128Mi
        limits:
    galley:
      # constrain resources for use in smaller environments
      resources:
        requests:
          cpu: 10m
          memory: 128Mi
        limits:
    pilot:
      resources:
        requests:
          cpu: 10m
          memory: 128Mi
        limits:
      env:
        GODEBUG: null
    mixer:
      telemetry:
        # constrain resources for use in smaller environments
        resources:
          requests:
            cpu: 10m
            memory: 128Mi
          limits:
      env:
        GODEBUG: null
    grafana:
      enabled: true
      ingress:
        enabled: true
      service:
        annotations:
           service.alpha.openshift.io/serving-cert-secret-name: grafana-tls
    tracing:
      enabled: true
      ingress:
        enabled: true
    kiali:
      enabled: true
      dashboard:
        viewOnlyMode: false
      ingress:
        enabled: true
    sidecarInjectorWebhook:
      enableNamespacesByDefault: true
    gateways:
      istio-egressgateway:
        enabled: true
        # constrain resources for use in smaller environments
        resources:
          requests:
            cpu: 10m
            memory: 128Mi
          limits:
      istio-ingressgateway:
        enabled: true
        ior_enabled: false
        type: ClusterIP
        # constrain resources for use in smaller environments
        resources:
          requests:
            cpu: 10m
            memory: 128Mi
          limits:
    prometheus:
      service:
        annotations:
          service.alpha.openshift.io/serving-cert-secret-name: prometheus-tls
      ingress:
        enabled: true
      # constrain resources for use in smaller environments
      resources:
        requests:
          cpu: 10m
          memory: 128Mi
        limits:
  threeScale: {}<|MERGE_RESOLUTION|>--- conflicted
+++ resolved
@@ -3,11 +3,7 @@
 spec:
   istio:
     global:
-<<<<<<< HEAD
-      tag: 1.1.7
-=======
       tag: 1.1.8
->>>>>>> b3b88d6b
       # constrain resources for use in smaller environments
       defaultResources:
         requests:
