--- conflicted
+++ resolved
@@ -203,11 +203,7 @@
 		t.Run(tt.name, func(t *testing.T) {
 			cl := fake.NewClientBuilder().WithScheme(scheme.Scheme).WithObjects(tt.clientObjects...).Build()
 
-<<<<<<< HEAD
-			r := NewIstioRevisionReconciler(cl, scheme.Scheme, nil)
-=======
-			r := NewIstioRevisionReconciler(cl, scheme.Scheme, "no-resource-dir", nil, operatorNamespace)
->>>>>>> 0b0fea33
+			r := NewIstioRevisionReconciler(cl, scheme.Scheme, "no-resource-dir", nil)
 
 			rev := &v1alpha1.IstioRevision{
 				ObjectMeta: metav1.ObjectMeta{
@@ -406,11 +402,7 @@
 					WithObjects(rev, ns, pod).
 					Build()
 
-<<<<<<< HEAD
-				r := NewIstioRevisionReconciler(cl, scheme.Scheme, nil)
-=======
-				r := NewIstioRevisionReconciler(cl, scheme.Scheme, "no-resource-dir", nil, operatorNamespace)
->>>>>>> 0b0fea33
+				r := NewIstioRevisionReconciler(cl, scheme.Scheme, "no-resource-dir", nil)
 
 				result, err := r.determineInUseCondition(context.TODO(), rev)
 				if err != nil {
