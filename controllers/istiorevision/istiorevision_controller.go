// Copyright Istio Authors
//
// Licensed under the Apache License, Version 2.0 (the "License");
// you may not use this file except in compliance with the License.
// You may obtain a copy of the License at
//
//     http://www.apache.org/licenses/LICENSE-2.0
//
// Unless required by applicable law or agreed to in writing, software
// distributed under the License is distributed on an "AS IS" BASIS,
// WITHOUT WARRANTIES OR CONDITIONS OF ANY KIND, either express or implied.
// See the License for the specific language governing permissions and
// limitations under the License.

package istiorevision

import (
	"context"
	"fmt"
	"path"
	"reflect"
	"regexp"
	"time"

	"github.com/go-logr/logr"
	"github.com/istio-ecosystem/sail-operator/api/v1alpha1"
	"github.com/istio-ecosystem/sail-operator/pkg/helm"
	"github.com/istio-ecosystem/sail-operator/pkg/kube"
	admissionv1 "k8s.io/api/admissionregistration/v1"
	appsv1 "k8s.io/api/apps/v1"
	autoscalingv2 "k8s.io/api/autoscaling/v2"
	corev1 "k8s.io/api/core/v1"
	policyv1 "k8s.io/api/policy/v1"
	rbacv1 "k8s.io/api/rbac/v1"
	"k8s.io/apimachinery/pkg/api/errors"
	metav1 "k8s.io/apimachinery/pkg/apis/meta/v1"
	"k8s.io/apimachinery/pkg/runtime"
	"k8s.io/apimachinery/pkg/types"
	ctrl "sigs.k8s.io/controller-runtime"
	"sigs.k8s.io/controller-runtime/pkg/builder"
	"sigs.k8s.io/controller-runtime/pkg/client"
	"sigs.k8s.io/controller-runtime/pkg/controller"
	"sigs.k8s.io/controller-runtime/pkg/event"
	"sigs.k8s.io/controller-runtime/pkg/handler"
	logf "sigs.k8s.io/controller-runtime/pkg/log"
	"sigs.k8s.io/controller-runtime/pkg/predicate"
	"sigs.k8s.io/controller-runtime/pkg/reconcile"

	networkingv1alpha3 "istio.io/client-go/pkg/apis/networking/v1alpha3"
	"istio.io/istio/pkg/ptr"
)

const (
<<<<<<< HEAD
=======
	cniReleaseName             = "istio-cni"
>>>>>>> 0b0fea33
	IstioInjectionLabel        = "istio-injection"
	IstioInjectionEnabledValue = "enabled"
	IstioRevLabel              = "istio.io/rev"
	IstioSidecarInjectLabel    = "sidecar.istio.io/inject"
)

// IstioRevisionReconciler reconciles an IstioRevision object
type IstioRevisionReconciler struct {
<<<<<<< HEAD
	RestClientGetter genericclioptions.RESTClientGetter
=======
	CNINamespace string
>>>>>>> 0b0fea33
	client.Client
	Scheme            *runtime.Scheme
	ResourceDirectory string
	ChartManager      *helm.ChartManager
}

<<<<<<< HEAD
func NewIstioRevisionReconciler(client client.Client, scheme *runtime.Scheme, restConfig *rest.Config) *IstioRevisionReconciler {
	return &IstioRevisionReconciler{
		RestClientGetter: helm.NewRESTClientGetter(restConfig),
		Client:           client,
		Scheme:           scheme,
=======
func NewIstioRevisionReconciler(
	client client.Client, scheme *runtime.Scheme, resourceDir string,
	chartManager *helm.ChartManager, cniNamespace string,
) *IstioRevisionReconciler {
	return &IstioRevisionReconciler{
		CNINamespace:      cniNamespace,
		Client:            client,
		Scheme:            scheme,
		ResourceDirectory: resourceDir,
		ChartManager:      chartManager,
>>>>>>> 0b0fea33
	}
}

// +kubebuilder:rbac:groups=operator.istio.io,resources=istiorevisions,verbs=get;list;watch;create;update;patch;delete
// +kubebuilder:rbac:groups=operator.istio.io,resources=istiorevisions/status,verbs=get;update;patch
// +kubebuilder:rbac:groups=operator.istio.io,resources=istiorevisions/finalizers,verbs=update
// +kubebuilder:rbac:groups="",resources="*",verbs="*"
// +kubebuilder:rbac:groups="networking.k8s.io",resources="networkpolicies",verbs="*"
// +kubebuilder:rbac:groups="policy",resources="poddisruptionbudgets",verbs="*"
// +kubebuilder:rbac:groups="rbac.authorization.k8s.io",resources=clusterroles;clusterrolebindings;roles;rolebindings,verbs="*"
// +kubebuilder:rbac:groups="apps",resources=deployments;daemonsets,verbs="*"
// +kubebuilder:rbac:groups="admissionregistration.k8s.io",resources=validatingwebhookconfigurations;mutatingwebhookconfigurations,verbs="*"
// +kubebuilder:rbac:groups="autoscaling",resources=horizontalpodautoscalers,verbs="*"
// +kubebuilder:rbac:groups="apiextensions.k8s.io",resources=customresourcedefinitions,verbs=get;list;watch
// +kubebuilder:rbac:groups="k8s.cni.cncf.io",resources=network-attachment-definitions,verbs="*"
// +kubebuilder:rbac:groups="security.openshift.io",resources=securitycontextconstraints,resourceNames=privileged,verbs=use
// +kubebuilder:rbac:groups="networking.istio.io",resources=envoyfilters,verbs="*"

// Reconcile is part of the main kubernetes reconciliation loop which aims to
// move the current state of the cluster closer to the desired state.
//
// For more details, check Reconcile and its Result here:
// - https://pkg.go.dev/sigs.k8s.io/controller-runtime@v0.14.1/pkg/reconcile
func (r *IstioRevisionReconciler) Reconcile(ctx context.Context, req ctrl.Request) (ctrl.Result, error) {
	log := logf.FromContext(ctx)
	var rev v1alpha1.IstioRevision
	if err := r.Client.Get(ctx, req.NamespacedName, &rev); err != nil {
		if errors.IsNotFound(err) {
			log.V(2).Info("IstioRevision not found. Skipping reconciliation")
			return ctrl.Result{}, nil
		}
		log.Error(err, "failed to get IstioRevision from cluster")
	}

	if rev.DeletionTimestamp != nil {
		if err := r.uninstallHelmCharts(ctx, &rev); err != nil {
			return ctrl.Result{}, err
		}

		if err := kube.RemoveFinalizer(ctx, &rev, r.Client); err != nil {
			log.Info("failed to remove finalizer")
			return ctrl.Result{}, err
		}
		return ctrl.Result{}, nil
	}

	if !kube.HasFinalizer(&rev) {
		err := kube.AddFinalizer(ctx, &rev, r.Client)
		if err != nil {
			log.Info("failed to add finalizer")
			return ctrl.Result{}, err
		}
	}

	if err := validateIstioRevision(rev); err != nil {
		return ctrl.Result{}, err
	}

	log.Info("Installing components")
	err := r.installHelmCharts(ctx, &rev)

	log.Info("Reconciliation done. Updating status.")
	err = r.updateStatus(ctx, &rev, err)
	if errors.IsConflict(err) {
		log.Info("Status update failed. Requeuing reconciliation")
		return ctrl.Result{RequeueAfter: 2 * time.Second}, nil
	}

	return ctrl.Result{}, err
}

func validateIstioRevision(rev v1alpha1.IstioRevision) error {
	if rev.Spec.Version == "" {
		return fmt.Errorf("spec.version not set")
	}
	if rev.Spec.Namespace == "" {
		return fmt.Errorf("spec.namespace not set")
	}
	if rev.Spec.Values == nil {
		return fmt.Errorf("spec.values not set")
	}

	if rev.Name == v1alpha1.DefaultRevision && rev.Spec.Values.Revision != "" {
		return fmt.Errorf("spec.values.revision must be \"\" when IstioRevision name is %s", v1alpha1.DefaultRevision)
	} else if rev.Name != v1alpha1.DefaultRevision && rev.Spec.Values.Revision != rev.Name {
		return fmt.Errorf("spec.values.revision does not match IstioRevision name")
	}

	if rev.Spec.Values.Global == nil || rev.Spec.Values.Global.IstioNamespace != rev.Spec.Namespace {
		return fmt.Errorf("spec.values.global.istioNamespace does not match spec.namespace")
	}
	return nil
}

func (r *IstioRevisionReconciler) installHelmCharts(ctx context.Context, rev *v1alpha1.IstioRevision) error {
	ownerReference := metav1.OwnerReference{
		APIVersion:         v1alpha1.GroupVersion.String(),
		Kind:               v1alpha1.IstioRevisionKind,
		Name:               rev.Name,
		UID:                rev.UID,
		Controller:         ptr.Of(true),
		BlockOwnerDeletion: ptr.Of(true),
	}

	values := rev.Spec.Values.ToHelmValues()

<<<<<<< HEAD
	if err := helm.UpgradeOrInstallCharts(ctx, r.RestClientGetter, userCharts, values,
		rev.Spec.Version, rev.Name, rev.Spec.Namespace, ownerReference); err != nil {
		return err
	}
	return nil
}

func (r *IstioRevisionReconciler) uninstallHelmCharts(ctx context.Context, rev *v1alpha1.IstioRevision) error {
	if err := helm.UninstallCharts(ctx, r.RestClientGetter, userCharts, rev.Name, rev.Spec.Namespace); err != nil {
=======
	if isCNIEnabled(rev.Spec.Values) {
		if shouldInstallCNI, err := r.isOldestRevisionWithCNI(ctx, rev); shouldInstallCNI {
			_, err := r.ChartManager.UpgradeOrInstallChart(ctx, r.getChartDir(rev, "cni"), values, r.CNINamespace, cniReleaseName, ownerReference)
			if err != nil {
				return err
			}
		} else if err != nil {
			return err
		} else {
			log := logf.FromContext(ctx)
			log.Info("Skipping istio-cni-node installation because CNI is already installed and owned by another IstioRevision")
		}
	}

	_, err := r.ChartManager.UpgradeOrInstallChart(ctx, r.getChartDir(rev, "istiod"), values, rev.Spec.Namespace, getReleaseName(rev, "istiod"), ownerReference)
	return err
}

func getReleaseName(rev *v1alpha1.IstioRevision, chartName string) string {
	return fmt.Sprintf("%s-%s", rev.Name, chartName)
}

func (r *IstioRevisionReconciler) getChartDir(rev *v1alpha1.IstioRevision, chartName string) string {
	return path.Join(r.ResourceDirectory, rev.Spec.Version, "charts", chartName)
}

func (r *IstioRevisionReconciler) uninstallHelmCharts(ctx context.Context, rev *v1alpha1.IstioRevision) error {
	if _, err := r.ChartManager.UninstallChart(ctx, cniReleaseName, r.CNINamespace); err != nil {
		return err
	}

	if _, err := r.ChartManager.UninstallChart(ctx, getReleaseName(rev, "istiod"), rev.Spec.Namespace); err != nil {
>>>>>>> 0b0fea33
		return err
	}
	return nil
}

// SetupWithManager sets up the controller with the Manager.
func (r *IstioRevisionReconciler) SetupWithManager(mgr ctrl.Manager) error {
	// ownedResourceHandler handles resources that are owned by the IstioRevision CR
	ownedResourceHandler := handler.EnqueueRequestForOwner(r.Scheme, r.RESTMapper(), &v1alpha1.IstioRevision{}, handler.OnlyControllerOwner())

	// nsHandler handles namespaces that reference the IstioRevision CR via the istio.io/rev or istio-injection labels.
	// The handler triggers the reconciliation of the referenced IstioRevision CR so that its InUse condition is updated.
	nsHandler := handler.EnqueueRequestsFromMapFunc(r.mapNamespaceToReconcileRequest)

	// podHandler handles pods that reference the IstioRevision CR via the istio.io/rev or sidecar.istio.io/inject labels.
	// The handler triggers the reconciliation of the referenced IstioRevision CR so that its InUse condition is updated.
	podHandler := handler.EnqueueRequestsFromMapFunc(r.mapPodToReconcileRequest)

	return ctrl.NewControllerManagedBy(mgr).
		WithOptions(controller.Options{
			LogConstructor: func(req *reconcile.Request) logr.Logger {
				log := mgr.GetLogger().WithName("ctrlr").WithName("istiorev")
				if req != nil {
					log = log.WithValues("IstioRevision", req.Name)
				}
				return log
			},
		}).
		For(&v1alpha1.IstioRevision{}).

		// namespaced resources
		Watches(&corev1.ConfigMap{}, ownedResourceHandler).
		Watches(&appsv1.Deployment{}, ownedResourceHandler).
		Watches(&appsv1.DaemonSet{}, ownedResourceHandler).
		Watches(&corev1.Endpoints{}, ownedResourceHandler).
		Watches(&corev1.ResourceQuota{}, ownedResourceHandler).
		Watches(&corev1.Secret{}, ownedResourceHandler).
		Watches(&corev1.Service{}, ownedResourceHandler).
		Watches(&corev1.ServiceAccount{}, ownedResourceHandler).
		Watches(&rbacv1.Role{}, ownedResourceHandler).
		Watches(&rbacv1.RoleBinding{}, ownedResourceHandler).
		Watches(&policyv1.PodDisruptionBudget{}, ownedResourceHandler).
		Watches(&autoscalingv2.HorizontalPodAutoscaler{}, ownedResourceHandler).
		Watches(&networkingv1alpha3.EnvoyFilter{}, ownedResourceHandler).
		Watches(&corev1.Namespace{}, nsHandler).
		Watches(&corev1.Pod{}, podHandler).

		// cluster-scoped resources
		Watches(&rbacv1.ClusterRole{}, ownedResourceHandler).
		Watches(&rbacv1.ClusterRoleBinding{}, ownedResourceHandler).
		Watches(&admissionv1.MutatingWebhookConfiguration{}, ownedResourceHandler).
		Watches(&admissionv1.ValidatingWebhookConfiguration{},
			ownedResourceHandler,
			builder.WithPredicates(validatingWebhookConfigPredicate{})).

		// +lint-watches:ignore: CustomResourceDefinition (prevents `make lint-watches` from bugging us about CRDs)
		Complete(r)
}

func (r *IstioRevisionReconciler) updateStatus(ctx context.Context, rev *v1alpha1.IstioRevision, err error) error {
	log := logf.FromContext(ctx)
	reconciledCondition := r.determineReconciledCondition(err)
	readyCondition := r.determineReadyCondition(ctx, rev)
	inUseCondition, err := r.determineInUseCondition(ctx, rev)
	if err != nil {
		return err
	}

	status := rev.Status.DeepCopy()
	status.ObservedGeneration = rev.Generation
	status.SetCondition(reconciledCondition)
	status.SetCondition(readyCondition)
	status.SetCondition(inUseCondition)
	status.State = deriveState(reconciledCondition, readyCondition)

	if reflect.DeepEqual(rev.Status, *status) {
		return nil
	}

	statusErr := r.Client.Status().Patch(ctx, rev, kube.NewStatusPatch(*status))
	if statusErr != nil {
		log.Error(statusErr, "failed to patch status")

		// ensure that we retry the reconcile by returning the status error
		// (but without overriding the original error)
		if err == nil {
			return statusErr
		}
	}
	return err
}

func deriveState(reconciledCondition, readyCondition v1alpha1.IstioRevisionCondition) v1alpha1.IstioRevisionConditionReason {
	if reconciledCondition.Status == metav1.ConditionFalse {
		return reconciledCondition.Reason
	} else if readyCondition.Status == metav1.ConditionFalse {
		return readyCondition.Reason
	}

	return v1alpha1.IstioRevisionConditionReasonHealthy
}

func (r *IstioRevisionReconciler) determineReconciledCondition(err error) v1alpha1.IstioRevisionCondition {
	if err == nil {
		return v1alpha1.IstioRevisionCondition{
			Type:   v1alpha1.IstioRevisionConditionTypeReconciled,
			Status: metav1.ConditionTrue,
		}
	}

	return v1alpha1.IstioRevisionCondition{
		Type:    v1alpha1.IstioRevisionConditionTypeReconciled,
		Status:  metav1.ConditionFalse,
		Reason:  v1alpha1.IstioRevisionConditionReasonReconcileError,
		Message: fmt.Sprintf("error reconciling resource: %v", err),
	}
}

func (r *IstioRevisionReconciler) determineReadyCondition(ctx context.Context, rev *v1alpha1.IstioRevision) v1alpha1.IstioRevisionCondition {
	notReady := func(reason v1alpha1.IstioRevisionConditionReason, message string) v1alpha1.IstioRevisionCondition {
		return v1alpha1.IstioRevisionCondition{
			Type:    v1alpha1.IstioRevisionConditionTypeReady,
			Status:  metav1.ConditionFalse,
			Reason:  reason,
			Message: message,
		}
	}

	istiod := appsv1.Deployment{}
	if err := r.Client.Get(ctx, istiodDeploymentKey(rev), &istiod); err != nil {
		if errors.IsNotFound(err) {
			return notReady(v1alpha1.IstioRevisionConditionReasonIstiodNotReady, "istiod Deployment not found")
		}
		return notReady(v1alpha1.IstioRevisionConditionReasonReconcileError, fmt.Sprintf("failed to get readiness: %v", err))
	}
	if istiod.Status.Replicas == 0 {
		return notReady(v1alpha1.IstioRevisionConditionReasonIstiodNotReady, "istiod Deployment is scaled to zero replicas")
	} else if istiod.Status.ReadyReplicas < istiod.Status.Replicas {
		return notReady(v1alpha1.IstioRevisionConditionReasonIstiodNotReady, "not all istiod pods are ready")
	}

	return v1alpha1.IstioRevisionCondition{
		Type:   v1alpha1.IstioRevisionConditionTypeReady,
		Status: metav1.ConditionTrue,
	}
}

func (r *IstioRevisionReconciler) determineInUseCondition(ctx context.Context, rev *v1alpha1.IstioRevision) (v1alpha1.IstioRevisionCondition, error) {
	isReferenced, err := r.isRevisionReferencedByWorkloads(ctx, rev)
	if err != nil {
		return v1alpha1.IstioRevisionCondition{}, err
	}

	if isReferenced {
		return v1alpha1.IstioRevisionCondition{
			Type:    v1alpha1.IstioRevisionConditionTypeInUse,
			Status:  metav1.ConditionTrue,
			Reason:  v1alpha1.IstioRevisionConditionReasonReferencedByWorkloads,
			Message: "Referenced by at least one pod or namespace",
		}, nil
	}
	return v1alpha1.IstioRevisionCondition{
		Type:    v1alpha1.IstioRevisionConditionTypeInUse,
		Status:  metav1.ConditionFalse,
		Reason:  v1alpha1.IstioRevisionConditionReasonNotReferenced,
		Message: "Not referenced by any pod or namespace",
	}, nil
}

func (r *IstioRevisionReconciler) isRevisionReferencedByWorkloads(ctx context.Context, rev *v1alpha1.IstioRevision) (bool, error) {
	log := logf.FromContext(ctx)
	nsList := corev1.NamespaceList{}
	nsMap := map[string]corev1.Namespace{}
	if err := r.Client.List(ctx, &nsList); err != nil { // TODO: can we optimize this by specifying a label selector
		return false, err
	}
	for _, ns := range nsList.Items {
		if namespaceReferencesRevision(ns, rev) {
			log.V(2).Info("Revision is referenced by Namespace", "Namespace", ns.Name)
			return true, nil
		}
		nsMap[ns.Name] = ns
	}

	podList := corev1.PodList{}
	if err := r.Client.List(ctx, &podList); err != nil { // TODO: can we optimize this by specifying a label selector
		return false, err
	}
	for _, pod := range podList.Items {
		if ns, found := nsMap[pod.Namespace]; found && podReferencesRevision(pod, ns, rev) {
			log.V(2).Info("Revision is referenced by Pod", "Pod", client.ObjectKeyFromObject(&pod))
			return true, nil
		}
	}

	if rev.Name == v1alpha1.DefaultRevision && rev.Spec.Values != nil &&
		rev.Spec.Values.SidecarInjectorWebhook != nil &&
		rev.Spec.Values.SidecarInjectorWebhook.EnableNamespacesByDefault != nil &&
		*rev.Spec.Values.SidecarInjectorWebhook.EnableNamespacesByDefault {
		return true, nil
	}

	log.V(2).Info("Revision is not referenced by any Pod or Namespace")
	return false, nil
}

func namespaceReferencesRevision(ns corev1.Namespace, rev *v1alpha1.IstioRevision) bool {
	return rev.Name == getReferencedRevisionFromNamespace(ns.Labels)
}

func podReferencesRevision(pod corev1.Pod, ns corev1.Namespace, rev *v1alpha1.IstioRevision) bool {
	return rev.Name == getReferencedRevisionFromPod(pod.GetLabels(), pod.GetAnnotations(), ns.GetLabels())
}

func getReferencedRevisionFromNamespace(labels map[string]string) string {
	if labels[IstioInjectionLabel] == IstioInjectionEnabledValue {
		return v1alpha1.DefaultRevision
	}
	revision := labels[IstioRevLabel]
	if revision != "" {
		return revision
	}
	// TODO: if .Values.sidecarInjectorWebhook.enableNamespacesByDefault is true, then all namespaces except system namespaces should use the "default" revision

	return ""
}

func getReferencedRevisionFromPod(podLabels, podAnnotations, nsLabels map[string]string) string {
	// if pod was already injected, the revision that did the injection is specified in the istio.io/rev annotation
	revision := podAnnotations[IstioRevLabel]
	if revision != "" {
		return revision
	}

	// pod is marked for injection by a specific revision, but wasn't injected (e.g. because it was created before the revision was applied)
	revisionFromNamespace := getReferencedRevisionFromNamespace(nsLabels)
	if podLabels[IstioSidecarInjectLabel] != "false" {
		if revisionFromNamespace != "" {
			return revisionFromNamespace
		}
		revisionFromPod := podLabels[IstioRevLabel]
		if revisionFromPod != "" {
			return revisionFromPod
		} else if podLabels[IstioSidecarInjectLabel] == "true" {
			return v1alpha1.DefaultRevision
		}
	}
	return ""
}

func istiodDeploymentKey(rev *v1alpha1.IstioRevision) client.ObjectKey {
	name := "istiod"
	if rev.Spec.Values != nil && rev.Spec.Values.Revision != "" {
		name += "-" + rev.Spec.Values.Revision
	}

	return client.ObjectKey{
		Namespace: rev.Spec.Namespace,
		Name:      name,
	}
}

<<<<<<< HEAD
=======
func (r *IstioRevisionReconciler) mapOwnerToReconcileRequest(ctx context.Context, obj client.Object) []reconcile.Request {
	log := logf.FromContext(ctx)
	ownerKind := v1alpha1.IstioRevisionKind
	ownerAPIGroup := v1alpha1.GroupVersion.Group

	var requests []reconcile.Request

	for _, ref := range obj.GetOwnerReferences() {
		refGV, err := schema.ParseGroupVersion(ref.APIVersion)
		if err != nil {
			log.Error(err, "Could not parse OwnerReference APIVersion", "api version", ref.APIVersion)
			continue
		}

		if ref.Kind == ownerKind && refGV.Group == ownerAPIGroup {
			requests = append(requests, reconcile.Request{NamespacedName: types.NamespacedName{Name: ref.Name}})
		}
	}

	annotations := obj.GetAnnotations()
	namespacedName, kind, apiGroup := helm.GetOwnerFromAnnotations(annotations)
	if namespacedName != nil && kind == ownerKind && apiGroup == ownerAPIGroup {
		requests = append(requests, reconcile.Request{NamespacedName: *namespacedName})
	}

	// HACK: because CNI components are shared between multiple IstioRevisions, we need to trigger a reconcile
	// of all IstioRevisions that have CNI enabled whenever a CNI component changes so that their status is
	// updated (e.g. readiness).
	if obj.GetNamespace() == r.CNINamespace &&
		annotations != nil && annotations["meta.helm.sh/release-name"] == cniReleaseName {

		revList := v1alpha1.IstioRevisionList{}
		if err := r.Client.List(ctx, &revList); err != nil {
			log.Error(err, "Could not list IstioRevisions")
		} else {
			for _, item := range revList.Items {
				if isCNIEnabled(item.Spec.Values) {
					requests = append(requests, reconcile.Request{
						NamespacedName: types.NamespacedName{
							Name:      item.Name,
							Namespace: item.Spec.Namespace,
						},
					})
				}
			}
		}
	}

	return requests
}

>>>>>>> 0b0fea33
func (r *IstioRevisionReconciler) mapNamespaceToReconcileRequest(ctx context.Context, ns client.Object) []reconcile.Request {
	revision := getReferencedRevisionFromNamespace(ns.GetLabels())
	if revision != "" {
		return []reconcile.Request{{NamespacedName: types.NamespacedName{Name: revision}}}
	}
	return nil
}

func (r *IstioRevisionReconciler) mapPodToReconcileRequest(ctx context.Context, pod client.Object) []reconcile.Request {
	// TODO: rewrite getReferencedRevisionFromPod to use lazy loading to avoid loading the namespace if the pod references a revision directly
	ns := corev1.Namespace{}
	err := r.Client.Get(ctx, types.NamespacedName{Name: pod.GetNamespace()}, &ns)
	if err != nil {
		return nil
	}

	revision := getReferencedRevisionFromPod(pod.GetLabels(), pod.GetAnnotations(), ns.GetLabels())
	if revision != "" {
		return []reconcile.Request{{NamespacedName: types.NamespacedName{Name: revision}}}
	}
	return nil
}

type validatingWebhookConfigPredicate struct {
	predicate.Funcs
}

func (v validatingWebhookConfigPredicate) Update(e event.UpdateEvent) bool {
	if e.ObjectOld == nil || e.ObjectNew == nil {
		return false
	}

	if matched, _ := regexp.MatchString("istiod-.*-validator|istio-validator.*", e.ObjectNew.GetName()); matched {
		// Istiod updates the caBundle and failurePolicy fields in istiod-<ns>-validator and istio-validator[-<rev>]-<ns>
		// webhook configs. We must ignore changes to these fields to prevent an endless update loop.
		clearIgnoredFields(e.ObjectOld)
		clearIgnoredFields(e.ObjectNew)
		return !reflect.DeepEqual(e.ObjectNew, e.ObjectOld)
	}
	return true
}

func clearIgnoredFields(obj client.Object) {
	obj.SetResourceVersion("")
	obj.SetGeneration(0)
	obj.SetManagedFields(nil)
	if webhookConfig, ok := obj.(*admissionv1.ValidatingWebhookConfiguration); ok {
		for i := 0; i < len(webhookConfig.Webhooks); i++ {
			webhookConfig.Webhooks[i].FailurePolicy = nil
		}
	}
}<|MERGE_RESOLUTION|>--- conflicted
+++ resolved
@@ -51,10 +51,6 @@
 )
 
 const (
-<<<<<<< HEAD
-=======
-	cniReleaseName             = "istio-cni"
->>>>>>> 0b0fea33
 	IstioInjectionLabel        = "istio-injection"
 	IstioInjectionEnabledValue = "enabled"
 	IstioRevLabel              = "istio.io/rev"
@@ -63,35 +59,18 @@
 
 // IstioRevisionReconciler reconciles an IstioRevision object
 type IstioRevisionReconciler struct {
-<<<<<<< HEAD
-	RestClientGetter genericclioptions.RESTClientGetter
-=======
-	CNINamespace string
->>>>>>> 0b0fea33
 	client.Client
 	Scheme            *runtime.Scheme
 	ResourceDirectory string
 	ChartManager      *helm.ChartManager
 }
 
-<<<<<<< HEAD
-func NewIstioRevisionReconciler(client client.Client, scheme *runtime.Scheme, restConfig *rest.Config) *IstioRevisionReconciler {
+func NewIstioRevisionReconciler(client client.Client, scheme *runtime.Scheme, resourceDir string, chartManager *helm.ChartManager) *IstioRevisionReconciler {
 	return &IstioRevisionReconciler{
-		RestClientGetter: helm.NewRESTClientGetter(restConfig),
-		Client:           client,
-		Scheme:           scheme,
-=======
-func NewIstioRevisionReconciler(
-	client client.Client, scheme *runtime.Scheme, resourceDir string,
-	chartManager *helm.ChartManager, cniNamespace string,
-) *IstioRevisionReconciler {
-	return &IstioRevisionReconciler{
-		CNINamespace:      cniNamespace,
 		Client:            client,
 		Scheme:            scheme,
 		ResourceDirectory: resourceDir,
 		ChartManager:      chartManager,
->>>>>>> 0b0fea33
 	}
 }
 
@@ -197,32 +176,6 @@
 	}
 
 	values := rev.Spec.Values.ToHelmValues()
-
-<<<<<<< HEAD
-	if err := helm.UpgradeOrInstallCharts(ctx, r.RestClientGetter, userCharts, values,
-		rev.Spec.Version, rev.Name, rev.Spec.Namespace, ownerReference); err != nil {
-		return err
-	}
-	return nil
-}
-
-func (r *IstioRevisionReconciler) uninstallHelmCharts(ctx context.Context, rev *v1alpha1.IstioRevision) error {
-	if err := helm.UninstallCharts(ctx, r.RestClientGetter, userCharts, rev.Name, rev.Spec.Namespace); err != nil {
-=======
-	if isCNIEnabled(rev.Spec.Values) {
-		if shouldInstallCNI, err := r.isOldestRevisionWithCNI(ctx, rev); shouldInstallCNI {
-			_, err := r.ChartManager.UpgradeOrInstallChart(ctx, r.getChartDir(rev, "cni"), values, r.CNINamespace, cniReleaseName, ownerReference)
-			if err != nil {
-				return err
-			}
-		} else if err != nil {
-			return err
-		} else {
-			log := logf.FromContext(ctx)
-			log.Info("Skipping istio-cni-node installation because CNI is already installed and owned by another IstioRevision")
-		}
-	}
-
 	_, err := r.ChartManager.UpgradeOrInstallChart(ctx, r.getChartDir(rev, "istiod"), values, rev.Spec.Namespace, getReleaseName(rev, "istiod"), ownerReference)
 	return err
 }
@@ -236,12 +189,7 @@
 }
 
 func (r *IstioRevisionReconciler) uninstallHelmCharts(ctx context.Context, rev *v1alpha1.IstioRevision) error {
-	if _, err := r.ChartManager.UninstallChart(ctx, cniReleaseName, r.CNINamespace); err != nil {
-		return err
-	}
-
 	if _, err := r.ChartManager.UninstallChart(ctx, getReleaseName(rev, "istiod"), rev.Spec.Namespace); err != nil {
->>>>>>> 0b0fea33
 		return err
 	}
 	return nil
@@ -504,60 +452,6 @@
 	}
 }
 
-<<<<<<< HEAD
-=======
-func (r *IstioRevisionReconciler) mapOwnerToReconcileRequest(ctx context.Context, obj client.Object) []reconcile.Request {
-	log := logf.FromContext(ctx)
-	ownerKind := v1alpha1.IstioRevisionKind
-	ownerAPIGroup := v1alpha1.GroupVersion.Group
-
-	var requests []reconcile.Request
-
-	for _, ref := range obj.GetOwnerReferences() {
-		refGV, err := schema.ParseGroupVersion(ref.APIVersion)
-		if err != nil {
-			log.Error(err, "Could not parse OwnerReference APIVersion", "api version", ref.APIVersion)
-			continue
-		}
-
-		if ref.Kind == ownerKind && refGV.Group == ownerAPIGroup {
-			requests = append(requests, reconcile.Request{NamespacedName: types.NamespacedName{Name: ref.Name}})
-		}
-	}
-
-	annotations := obj.GetAnnotations()
-	namespacedName, kind, apiGroup := helm.GetOwnerFromAnnotations(annotations)
-	if namespacedName != nil && kind == ownerKind && apiGroup == ownerAPIGroup {
-		requests = append(requests, reconcile.Request{NamespacedName: *namespacedName})
-	}
-
-	// HACK: because CNI components are shared between multiple IstioRevisions, we need to trigger a reconcile
-	// of all IstioRevisions that have CNI enabled whenever a CNI component changes so that their status is
-	// updated (e.g. readiness).
-	if obj.GetNamespace() == r.CNINamespace &&
-		annotations != nil && annotations["meta.helm.sh/release-name"] == cniReleaseName {
-
-		revList := v1alpha1.IstioRevisionList{}
-		if err := r.Client.List(ctx, &revList); err != nil {
-			log.Error(err, "Could not list IstioRevisions")
-		} else {
-			for _, item := range revList.Items {
-				if isCNIEnabled(item.Spec.Values) {
-					requests = append(requests, reconcile.Request{
-						NamespacedName: types.NamespacedName{
-							Name:      item.Name,
-							Namespace: item.Spec.Namespace,
-						},
-					})
-				}
-			}
-		}
-	}
-
-	return requests
-}
-
->>>>>>> 0b0fea33
 func (r *IstioRevisionReconciler) mapNamespaceToReconcileRequest(ctx context.Context, ns client.Object) []reconcile.Request {
 	revision := getReferencedRevisionFromNamespace(ns.GetLabels())
 	if revision != "" {
