apiVersion: operators.coreos.com/v1alpha1
kind: ClusterServiceVersion
metadata:
  name: servicemeshoperator.v2.0.0
  namespace: placeholder
  annotations:
    categories: "OpenShift Optional, Integration & Delivery"
    capabilities: "Seamless Upgrades"
    certified: "false"
    repository: https://github.com/maistra/istio-operator
    description: |-
      The OpenShift Service Mesh Operator enables you to install, configure, and manage an instance of Red Hat OpenShift Service Mesh. OpenShift Service Mesh is based on the open source Istio project.

    containerImage: registry.redhat.io/openshift-service-mesh/istio-rhel8-operator:2.0.0
<<<<<<< HEAD
    createdAt: 2020-09-11T11:28:49CEST
=======
    createdAt: 2020-09-14T10:50:37MDT
>>>>>>> b3b88d6b
    support: Red Hat, Inc. 
    olm.skipRange: ">=1.0.2 <2.0.0"
    alm-examples: |-
      [
        {
          "apiVersion": "maistra.io/v1",
          "kind": "ServiceMeshControlPlane",
          "metadata": {
            "name": "basic-install",
            "namespace": "control-plane-namespace"
          },
          "spec": {
            "version": "v2.0",
            "istio": {
              "gateways": {
                "istio-egressgateway": {
                  "autoscaleEnabled": false
                },
                "istio-ingressgateway": {
                  "autoscaleEnabled": false,
                  "ior_enabled": false
                }
              },
              "mixer": {
                "policy": {
                  "autoscaleEnabled": false
                },
                "telemetry": {
                  "autoscaleEnabled": false
                }
              },
              "pilot": {
                "autoscaleEnabled": false,
                "traceSampling": 100.0
              },
              "kiali": {
                "enabled": true
              },
              "grafana": {
                "enabled": true
              },
              "tracing": {
                "enabled": true,
                "jaeger": {
                  "template": "all-in-one"
                }
              }
            }
          }
        },
        {
          "apiVersion": "maistra.io/v1",
          "kind": "ServiceMeshMemberRoll",
          "metadata": {
            "name": "default",
            "namespace": "control-plane-namespace"
          },
          "spec": {
            "members": [
              "your-project",
              "another-of-your-projects" 
            ]
          }
        },
        {
          "apiVersion": "maistra.io/v1",
          "kind": "ServiceMeshMember",
          "metadata": {
            "name": "default",
            "namespace": "application-namespace"
          },
          "spec": {
            "controlPlaneRef": {
              "name": "basic-install",
              "namespace": "control-plane-namespace"
            }
          }
        }
      ]
spec:
  version: 2.0.0
  maturity: alpha
  displayName: Red Hat OpenShift Service Mesh
  description: |-
    Red Hat OpenShift Service Mesh is a platform that provides behavioral insight and operational control over a service mesh, providing a uniform way to connect, secure, and monitor microservice applications.

    ### Overview

    Red Hat OpenShift Service Mesh, based on the open source [Istio](https://istio.io/) project, adds a transparent layer on existing
    distributed applications without requiring any changes to the service code. You add Red Hat OpenShift Service Mesh
    support to services by deploying a special sidecar proxy throughout your environment that intercepts all network
    communication between microservices. You configure and manage the service mesh using the control plane features.

    Red Hat OpenShift Service Mesh provides an easy way to create a network of deployed services that provides discovery,
    load balancing, service-to-service authentication, failure recovery, metrics, and monitoring. A service mesh also
    provides more complex operational functionality, including A/B testing, canary releases, rate limiting, access
    control, and end-to-end authentication.

    ### Core Capabilities

    Red Hat OpenShift Service Mesh supports uniform application of a number of key capabilities across a network of services:

    + **Traffic Management** - Control the flow of traffic and API calls between services, make calls more reliable,
      and make the network more robust in the face of adverse conditions.

    + **Service Identity and Security** - Provide services in the mesh with a verifiable identity and provide the
      ability to protect service traffic as it flows over networks of varying degrees of trustworthiness.

    + **Policy Enforcement** - Apply organizational policy to the interaction between services, ensure access policies
      are enforced and resources are fairly distributed among consumers. Policy changes are made by configuring the
      mesh, not by changing application code.

    + **Telemetry** - Gain understanding of the dependencies between services and the nature and flow of traffic between
      them, providing the ability to quickly identify issues.

    ### Joining Projects Into a Mesh

    Once an instance of Red Hat OpenShift Service Mesh has been installed, it will only exercise control over services within its own
    project.  Other projects may be added into the mesh using one of two methods:

    1. A **ServiceMeshMember** resource may be created in other projects to add those projects into the mesh.  The
      **ServiceMeshMember** specifies a reference to the **ServiceMeshControlPlane** object that was used to install
      the control plane.  The user creating the **ServiceMeshMember** resource must have permission to *use* the
      **ServiceMeshControlPlane** object.  The adminstrator for the project containing the control plane can grant
      individual users or groups the *use* permissions.
    
    2. A **ServiceMeshMemberRoll** resource may be created in the project containing the control plane.  This resource
      contains a single *members* list of all the projects that should belong in the mesh.  The resource must be named
      *default*.  The user creating the resource must have *edit* or *admin* permissions for all projects in the
      *members* list.

    ### More Information

    * [Documentation](https://docs.openshift.com/container-platform/latest/service_mesh/servicemesh-release-notes.html)
    * [Bugs](https://issues.redhat.com/projects/OSSM)

  icon:
  - mediatype: image/png
    base64data: |-
      iVBORw0KGgoAAAANSUhEUgAAAIAAAACACAYAAADDPmHLAAAABmJLR0QA/wD/AP+gvaeTAAAACXBI
      WXMAAA3XAAAN1wFCKJt4AAAAB3RJTUUH5AcOFRI6t+uQ7QAAET5JREFUeNrtnXt0VNW9xz97nzOT
      yQsQFFTkpUYggQB5gAjXooIKVMuy1bvAq9fetrqs7ye2Pq5KrfWBCq0P7nUtS7X2FoutaIv2SmFV
      kSshhACDiIEEsFgwhpD3vM6+fySEDHMmz5k5ZybnuxasJPM6cz7f/du//Tv77C1IMSkQB4oZQ4hc
      BGOUYDQwEjgNGAIMQeBB4QYy217WiMCPogX4BvgGwREUB4WiSsE+IflsZAmVAlQqnS+R7F/g4HSG
      G0FmGDBDKIqBCUB2nD6uHtihFCUSNgqDjSPLOOQYIIGqnIWHRmYBc4XicuA8iw/pcwFrDYP3g3Vs
      yKnA5xggxvLm4c5K41IluQb4DjDApod6TME7QrGqGv5aVErAMUAftHcaOdLgB0JxAzAsyYLVYSX4
      vYT/GlWC1zFAD7S/kJkKFiOYnwp5CrBRCJ4aWcJ7dksibXNyFYj9U1mAwSPAZFJTWxU8PnoLa+xi
      BFsYoKqIuQiWoCikf2iLMnhozFY+6NcG2FfEWAlLgfn0T30o4a6RW9jZrwxwqJAMv2AJcDug078V
      UPC87uLREZtoTnkD7C9mtlKsAM7GUUdVYHDT6K38LSUN0FbAeVQo7gOkw9s8F1bw32mKu84spSll
      DLCvgHwpeRPIcxh3a0S0QwoWJqJ+EPeWWFnEQin5xIHfo1Y5USlKKgv596Q1gLoabX8Rzwt4kxNX
      3Rx1X+lC8OuqYp5VceQUly7Am4c7w8PrQnCNwzEmfcIfVTaLxmygxfYGOJJHVnM6qxVc6pCLqdYH
      NBbkfEqdbQ2wbxrDZIi/AAUOr7jE69Kgj3nnbueI7XKAyvMZLUN87MCPa1dQqLn4+POpTLJVBPhi
      Cqe5ND4CxjqU4qvmEPgMgppk+sQytlhugC+mMcAVYr3T8hMDvznU+rMGPrcgf3w5eyzrArx5uPUQ
      f3DgJxY+QAjSfIrSz8YxxBIDKJCZGbwhYE7K516eDOSAwbaBf1wGZAXS8H4xl7SEG+BAEUtRXN0f
      4A997l2GvbwOOehU28A/rqBiWPNXbEyoAaoKWaTgzv4C31N8Me7zJjPspQ8TaoKu4LebwKDQO5kX
      EpIEtl3Y2QRk9Bf4HeX/opzDP56NUVttC/gdQCq3xpy8MtbFzQCVs/DQwGYBE/sj/ESZoKfw28O5
      oLnFw+nn96Ba2KMuQDTwTH+HD+DOmRS37qC38AEMRXqmr2cTSrptgP3FzAZu6e/w42mCvsA/roBB
      oXcS98TUAIcKyVCKV0jyOfrCk8FpT67CPXZK5GPpmQxd9pduwY+HCWIBv90E8GTZZAbFLAeoKmIp
      cHfSt+6l7+CZOhujvpbDt16Kf1dJp68Z+VEjwhOZ6x6cNRCjsc5WLf9kuSQbJm7joj5HgKoCxgO3
      JX9oX4Nn6uzWL509iGG/+ivu3GLLjy0e8Nu6glk7JnV9Sb7rLkDyHOBKevjFl4R/LRuYIF7wj0vB
      630yQFURc4HLUw2+HUwQb/gAQcXQXVNY3CsDKBAKHktV+FaaIBHwO3QFD6tOcr2oBtg/lQUCilMZ
      vhUmSCR8gJAic1c+P4n2ePTbslrv0k1K6UPPov7tFdS/vQKAtInTGbDorojn+bybqXvj2RNGyBqY
      UvA7DAsfUPCk2R3JerSij1L2vkU7bdIMTrntKY7cuyCiJBs4sIfAgT1djnZDR76k6cO3Ui7sR7Zl
      sncXcAtb+VW3ugClul9Jsgr+0OVrSZs0g2EvWXOZNlngtzeKEA91KwfYO40c4DK7w5cZrQuBuXPy
      W6txA4c48DsfEQzbNYXZXRpAhvghNi35ngz/uNpLsjYzgV3gt3d5Bks6NcCWQlwCrk8m+O0mOG8y
      w178X0unbtkZflsUmPrJdNKjGuA0yeXA6ckGv90EY6fYwgR2hN9W25ED/dwX1QBK2e9evu7CbzfB
      uII2E5ziwDczQSg8wrcPA9tm+1xpuyM2Qnx931Xtvw78jwfxFM6KeFrtikfwbd90wtmZAzHqjjrw
      Tx4NGJztzSMrz0tDeB2gdflV263A6dvxf2G/Zy34oenz/HvKadn8oRP2u+4GBC5uA548uQuYiyPL
      4Iu09MQFVbgqMgcwHANY2fKHvLIO97mJmW5pqBOrtUhoXXJdCHIcnBaG/ezBZD39dkJMYCjSP5va
      usq6BAgGmengtL7PDyISYgIFGP7W0cDxLuACB6k9Er4gguyn38Y9JjfeJpgDbSXfqiI+Aabb8WTr
      Z4wm45Lv4im8CP2MUehnnWOaMKmmBlTQfHl+4XIj0iPXqVLBAKqpIepny+xBIMKr4jU1NdTVHo15
      rTyEQKkTV2tdKOru+jaB/Z/H57wK6vLLGSgUyP1FHAOybAX+9JEMuvlnZF5+LUh7rCtZU1PD0aOJ
      qy3oGNTfu4DAvl0xf28BavJ2NHGwgHNDki/sBN8zdTan/eKt1hZoEyUa/gkTKBruvwp/xY6Yv3e2
      mwJpaIy3E/z0C69k2PK1DvzjGbuQuEaPi0++EeIiicEYu5xo15hcTl3yBmi6Ax+QQuBf8RCNcZq1
      pBSTpBKMssvJHnzf8m5f9OkP8AMrHqbp/d/F7TNCgvN0WjdVtL7fL5wVdRav8rdQv+pFmv62mlNu
      f5q0yZFli2+euJGWEvNb49NnzGPwfb+MHM5t+oCap35s+poWQyJeMN/QI7js7pjfGp7xyGsEhRYG
      v/H9N+N70kMM1wUMtcPmNZmXLTTvA5vqOXLLHHw7P239vcV8FfVQzWGC/9gX5THzdRVVS6Ppa46P
      86PNEfZ7SwhWfxXT75+lWmfvJww+oARZUoEt5lF5LjC/FFG7/P52+Mle5Olu2E8E/LZiUJoELJ9D
      JVxu9KFnmYb+hj//JmXgD1h0J/rwKBulBAMJhd9mALfEBmv9yFOGRlTcAIKHD6JamlKm5evjCxmw
      fC2us86JeKzuoUUJhd9WDJIScNshApgq4E+5sB8UGtnLIk0Qj0JPlzUGhbCFAayUFX1+UEhTEyRa
      CoStt2zTBg/jlFt/EfY310jzaQtZ86/Hk29+UVOPUklrGT2RjKXvRe0Dg1H+PvCxlb2KTuKM0REm
      qL9zHoGDFdZF36oimoB0K0Hrw89m+J/29psiT5ih43zVr4scQEnATz+TXeADBBBkP/curlGJX2lf
      ilYDNDrwrVVQSAY+/KoVHx2SQI0D31q5jSC1Dy60JABJoNqBbzH8W2YTPPylFTmAT7ezAUI1h6l7
      8/nwbP87P8A1InIk0PDeSgJVn5m/T/6FHBs+1iQBM2B39F1XguOnhU3Tan9dRTkEfT0/4aPz8HtO
      TE1zGQGO3nQRoW/+adUpbtCBA3Y1gFFbTd3Kp8L+5im62NQATevfpvnva0zH+Wk3ZoGJAURjPdU/
      XRT18wf+0XxkcuzpW3t1MWjwktchb3qHlj/HSvgIyZdSKKpSNezb9XYtK8N+WJ1FsUeiqHTgxxCu
      yTrEYd2HEeDoTbMsh986DqRcorHLgR87DXh0JVlX/cj0Mf+2jdRa2+eHSWmslyNLqITYbkfan8O+
      0jS06x4g++rImUYNq1+xDXwBKreEctm2dtxOB34MTaAUctE9piawizRBvQCltx4wJULY8PYwlzti
      AoX0mF+6CY4Yi5pwAR6zru7U0zFM39+FZ1LPv7Y7rxg92pxAqbWbQLv2XrJCIRraFqy0k6Tgs7ZI
      APsLuVoJVll1MH29GGTXIg+AEALjzaXUv/WSrY4rTePxvDL+UwIIo/f7zlktO8MP6w6usc9uO6L1
      v9dbBwLAyDIOQd/2oO3TSfL7UhJ+mAkW3k3WFTfYJCrRnLeVinYDtOUBa606IOPoETCMlITf3s1h
      dLlFTQITwJ0nSgHtDrDOACoYwKirSVn4rZM+rsC/12sXA6yOMECwjg3AMasOqrtz/6PB14RAF5j+
      04T53fxSyqiv0WX0FQB0Gf2zxEmfpSuDujvnEajabZvxv/Lz4onI1KacCnyVRbxj1VKxzR+9S/rM
      +b1u+aE1r1L32pOmjw26eQnMibzertcfpfq6QtPXZHzrSvQ7njMZPglqFkSfzDlklZeAntYOv/6u
      +QQO2Ofue11SkbedhsguABDKuqFg09/XdJoMJjrsZ37/p+bhMxTo3om2Ifw2xmF32oQZYFQ2HwBf
      WXFgoeqvqF/9svXwpWTIE7/FNyDKHgSVu5IWvgSjLoOl4clpR3dsIFhZzG+E6nynqXip7rWfk3XF
      98O2bukufH3UWDJnX23eakfkmFcC3WntrxHpGehj8tD+5QoCWvRd8hr/Z3nnJ/noEWqfuNF28AE0
      jU8v2ERzRE2go9qWjNmDRXsGpM/8NkOXvgNS2i7bd39ziOofXdi5AXQ3RtCeE60zdC4ZtzV8c2nt
      5Cc9/xU1d57JVLBm4cjggT0ofwvNOYW2gq8JqLv/uxj1nR+TMuy5YLBL8M+8bdxq0i2YVWbC+4lE
      6/Cvn6Fuwxr7wJcS37J7oq4/kAzSBE9FGRaaq6qIUqAg4cPBDpd0s753M65F92Blm9KVQdPjN9BS
      /knSwtcFjRPLyTbbNq6znUMftxI+QMMfXqZ2UT566To0kehWL3Bt/5ij1xcmNfw2yEvN4NNVore/
      iE8VTLUCfuSRCtJnzCNj7iLE6aMgIxvlSjNdV6BXMgyErxlqj+DbuJaGP72Kak7+m6Y0QVN+a+s3
      emyAygIuE5L3LYfvqNfywP2523kmarvq6g2qivgzMM+Bn5R9/6H8coZ30T10EUIM7iBOdxA78OPc
      9+v8Wzfyg841YisVCl5w4Cdd6183oZT1fTYAgO7iUaDCgZ80WX8gJPheN5/btUZsohmDm4gylHDg
      20tuweIp26jtznN7NIaqLOQFIbjDgW9j+JLNE7YxrQfRovsKHmMxinIHvk1Dv6C5tjlyh/CYGSCn
      Ap+QXEsPl5Vx4MdfApRHZ/7Mz6mPmwEARpXgRXJdd/MBB35i5JIsG9eNrL9POUBHVRXzLIp7HPi2
      SPo2Tyjvfr/fpwjQIRLcL+D3DnxrpQkOtei93/ex1wYQYHytuE4IPnDgWwa/Xg8ysaiUQB849k27
      Z5Dt8bMeRaEDP4HwoUUaTJi4kz4tsRqTa6mHCjnVL/i4OcRYB35ChnvBNI3zx2+ltM/vFYsDOrOU
      ap/kX31G70ORo27DDwjFxbGAH7MIcFzeaeQGWthiKGsXn05Z+NDikkzP28a2GNYPYqs9Ezm7RVIW
      VAxwkMU24ZM6UyaWsjfGpoqtztvBPgxG64J/ONhiI11wOCQ5J9bw42IAgPwdHPXrjNFlbPqp/iy3
      YLNfZ0RBGV/H4/3jPtfWO5kn/AY/URbdaZSsEqDSNJ7OLeOBOH9O/LW7gItbQrxrKOt3KEuSTL9Z
      Sq7ML+PDBBgtMfLmkWW4eD9gMMNBHF0uyU6fxsyi0sQs1pHwsOydzL1+g58rcDm4w7J8vwseyC3n
      +QR3NYnX7hlkBxtY5Vdc7qAHXfCpFmRenjfxu7dYmph587k4JHg9qDizn4I/oikW5m0Pv2W73xjg
      uHZNYbHf4GFDkdlPwn2jS/FYZ3fs9CsDQOsulrumsDho8EBIRd25PbnBS5p0WJa7jQdFDGZYp5QB
      wowwiRuDgodDRue3NSVNZi+o1iTLcsv4mQ3rDfbV9il8SygeDylmGCpyNRNbj+XB0CUlQvBgXhnr
      7HqcSVGdq5yFp6GOxRhcFzQ4265VRQFKl+zVFCtdZ/JMzlp8dj+3SVee9eaRhYvbDbjKgFzDIF1Z
      ePKEoFkTeKVgdTDELydtT66dWJO+Pu8t4FxhcIMBcwzFuJAiO14RQoDSBPVSsFsKPghJVsbjCp1j
      gD6qooDCgGCWMpgUMshBMVwJspTAoxQuAdJQCNW+dD5KCpQCQ7TOuGmRinqlcUhT7BGCcl1jfc4W
      ylLtXP0/aeQGS1ZSYNsAAAAASUVORK5CYII=

  keywords: [ 'istio', 'maistra', 'servicemesh' ]
  maintainers:
  - name: Red Hat, OpenShift Service Mesh
    email: istio-feedback@redhat.com
  provider:
    name: Red Hat, Inc.
  links:
  - name: Red Hat OpenShift Service Mesh
    url: https://docs.openshift.com/container-platform/latest/service_mesh/servicemesh-release-notes.html
  - name: Istio
    url: https://istio.io/
  - name: Operator Source Code
    url: https://github.com/Maistra/istio-operator
  - name: Bugs
    url: https://issues.redhat.com/projects/OSSM
  replaces: servicemeshoperator.v1.1.8
  installModes:
  - type: OwnNamespace
    supported: false
  - type: SingleNamespace
    supported: false
  - type: MultiNamespace
    supported: false
  - type: AllNamespaces
    supported: true
  relatedImages:
  - name: v1_0.3scale-istio-adapter
    image: registry.redhat.io/openshift-service-mesh/3scale-istio-adapter-rhel8:1.0.0
  - name: v1_0.citadel
    image: registry.redhat.io/openshift-service-mesh/citadel-rhel8:1.0.11
  - name: v1_0.cni
    image: registry.redhat.io/openshift-service-mesh/istio-cni-rhel8:1.0.11
  - name: v1_0.galley
    image: registry.redhat.io/openshift-service-mesh/galley-rhel8:1.0.11
  - name: v1_0.grafana
    image: registry.redhat.io/openshift-service-mesh/grafana-rhel8:1.0.11
  - name: v1_0.mixer
    image: registry.redhat.io/openshift-service-mesh/mixer-rhel8:1.0.11
  - name: v1_0.pilot
    image: registry.redhat.io/openshift-service-mesh/pilot-rhel8:1.0.11
  - name: v1_0.prometheus
    image: registry.redhat.io/openshift-service-mesh/prometheus-rhel8:1.0.11
  - name: v1_0.proxy-init
    image: registry.redhat.io/openshift-service-mesh/proxy-init-rhel7:1.0.11
  - name: v1_0.proxyv2
    image: registry.redhat.io/openshift-service-mesh/proxyv2-rhel8:1.0.11
  - name: v1_0.sidecar-injector
    image: registry.redhat.io/openshift-service-mesh/sidecar-injector-rhel8:1.0.11
  - name: v1_1.3scale-istio-adapter
    image: registry.redhat.io/openshift-service-mesh/3scale-istio-adapter-rhel8:1.0.0
  - name: v1_1.citadel
    image: registry.redhat.io/openshift-service-mesh/citadel-rhel8:1.1.8
  - name: v1_1.cni
    image: registry.redhat.io/openshift-service-mesh/istio-cni-rhel8:1.1.8
  - name: v1_1.galley
    image: registry.redhat.io/openshift-service-mesh/galley-rhel8:1.1.8
  - name: v1_1.grafana
    image: registry.redhat.io/openshift-service-mesh/grafana-rhel8:1.1.8
  - name: v1_1.ior
    image: registry.redhat.io/openshift-service-mesh/ior-rhel8:1.1.8
  - name: v1_1.mixer
    image: registry.redhat.io/openshift-service-mesh/mixer-rhel8:1.1.8
  - name: v1_1.pilot
    image: registry.redhat.io/openshift-service-mesh/pilot-rhel8:1.1.8
  - name: v1_1.prometheus
    image: registry.redhat.io/openshift-service-mesh/prometheus-rhel8:1.1.8
  - name: v1_1.proxy-init
    image: registry.redhat.io/openshift-service-mesh/proxy-init-rhel7:1.1.8
  - name: v1_1.proxyv2
    image: registry.redhat.io/openshift-service-mesh/proxyv2-rhel8:1.1.8
  - name: v1_1.sidecar-injector
    image: registry.redhat.io/openshift-service-mesh/sidecar-injector-rhel8:1.1.8
  - name: v2_0.3scale-istio-adapter
    image: registry.redhat.io/openshift-service-mesh/3scale-istio-adapter-rhel8:1.0.0
  - name: v2_0.cni
    image: registry.redhat.io/openshift-service-mesh/istio-cni-rhel8:2.0.0
  - name: v2_0.grafana
    image: registry.redhat.io/openshift-service-mesh/grafana-rhel8:2.0.0
  - name: v2_0.mixer
    image: registry.redhat.io/openshift-service-mesh/mixer-rhel8:2.0.0
  - name: v2_0.pilot
    image: registry.redhat.io/openshift-service-mesh/pilot-rhel8:2.0.0
  - name: v2_0.prometheus
    image: registry.redhat.io/openshift-service-mesh/prometheus-rhel8:2.0.0
  - name: v2_0.proxy-init
    image: registry.redhat.io/openshift-service-mesh/proxy-init-rhel7:2.0.0
  - name: v2_0.proxyv2
    image: registry.redhat.io/openshift-service-mesh/proxyv2-rhel8:2.0.0
  install:
    strategy: deployment
    spec:
      clusterPermissions:
      - serviceAccountName: istio-operator
        rules:

        - apiGroups:
          - monitoring.coreos.com
          resources:
          - servicemonitors
          verbs:
          - get
          - create
        - apiGroups:
          - ''
          resources:
          - services/finalizers
          verbs:
          - '*'
        - apiGroups:
          - ''
          resources:
          - configmaps
          - endpoints
          - namespaces
          - persistentvolumeclaims
          - pods
          - replicationcontrollers
          - secrets
          - serviceaccounts
          - services
          - events
          verbs:
          - '*'
        - apiGroups:
          - apps
          - extensions
          resources:
          - daemonsets
          - deployments
          - deployments/finalizers
          - ingresses
          - ingresses/status
          - replicasets
          - statefulsets
          verbs:
          - '*'
        - apiGroups:
          - autoscaling
          resources:
          - horizontalpodautoscalers
          verbs:
          - '*'
        - apiGroups:
          - policy
          resources:
          - poddisruptionbudgets
          verbs:
          - '*'
        - apiGroups:
          - admissionregistration.k8s.io
          resources:
          - mutatingwebhookconfigurations
          - validatingwebhookconfigurations
          verbs:
          - '*'
        - apiGroups:
          - apiextensions.k8s.io
          resources:
          - customresourcedefinitions
          verbs:
          - '*'
        - apiGroups:
          - certmanager.k8s.io
          resources:
          - clusterissuers
          verbs:
          - '*'
        - apiGroups:
          - networking.k8s.io
          resources:
          - networkpolicies
          verbs:
          - '*'
        - apiGroups:
          - rbac.authorization.k8s.io
          resources:
          - clusterrolebindings
          - clusterroles
          - rolebindings
          - roles
          verbs:
          - '*'
        - apiGroups:
          - authentication.istio.io
          resources:
          - '*'
          verbs:
          - '*'
        - apiGroups:
          - config.istio.io
          resources:
          - '*'
          verbs:
          - '*'
        - apiGroups:
          - networking.istio.io
          resources:
          - '*'
          verbs:
          - '*'
        - apiGroups:
          - rbac.istio.io
          resources:
          - '*'
          verbs:
          - '*'
        - apiGroups:
          - security.istio.io
          resources:
          - '*'
          verbs:
          - '*'
        - apiGroups:
          - jaegertracing.io
          resources:
          - jaegers
          verbs:
          - '*'
        - apiGroups:
          - kiali.io
          resources:
          - kialis
          verbs:
          - '*'
        - apiGroups:
          - maistra.io
          resources:
          - '*'
          verbs:
          - '*'
        - apiGroups:
          - authentication.maistra.io
          resources:
          - '*'
          verbs:
          - '*'
        - apiGroups:
          - rbac.maistra.io
          resources:
          - '*'
          verbs:
          - '*'
        - apiGroups:
          - route.openshift.io
          resources:
          - routes
          - routes/custom-host
          verbs:
          - '*'
        - apiGroups:
          - authorization.k8s.io
          resources:
          - subjectaccessreviews
          verbs:
          - create
        - apiGroups:
          - network.openshift.io
          resources:
          - clusternetworks
          verbs:
          - get
        - apiGroups:
          - config.openshift.io
          resources:
          - networks
          verbs:
          - get
        - apiGroups:
          - image.openshift.io
          resources:
          - imagestreams
          verbs:
          - get
          - list
          - watch
        - apiGroups:
          - network.openshift.io
          resources:
          - netnamespaces
          verbs:
          - get
          - list
          - watch
          - update
        - apiGroups:
          - k8s.cni.cncf.io
          resources:
          - network-attachment-definitions
          verbs:
          - create
          - delete
          - get
          - list
          - patch
          - watch
        - apiGroups:
          - security.openshift.io
          resources:
          - securitycontextconstraints
          resourceNames:
          - privileged
          verbs:
          - use
        - apiGroups:
          - ''
          resources:
          - nodes
          - nodes/proxy
          verbs:
          - get
          - list
          - watch
        - apiGroups:
          - authentication.k8s.io
          resources:
          - tokenreviews
          verbs:
          - create
        - nonResourceURLs:
          - /metrics
          verbs:
          - get
      deployments:
      - name: istio-operator
        spec:

          replicas: 1
          selector:
            matchLabels:
              name: istio-operator
          template:
            metadata:
              labels:
                name: istio-operator
              annotations:
                olm.relatedImage.v1_0.3scale-istio-adapter: registry.redhat.io/openshift-service-mesh/3scale-istio-adapter-rhel8:1.0.0
                olm.relatedImage.v1_0.citadel: registry.redhat.io/openshift-service-mesh/citadel-rhel8:1.0.11
                olm.relatedImage.v1_0.cni: registry.redhat.io/openshift-service-mesh/istio-cni-rhel8:1.0.11
                olm.relatedImage.v1_0.galley: registry.redhat.io/openshift-service-mesh/galley-rhel8:1.0.11
                olm.relatedImage.v1_0.grafana: registry.redhat.io/openshift-service-mesh/grafana-rhel8:1.0.11
                olm.relatedImage.v1_0.mixer: registry.redhat.io/openshift-service-mesh/mixer-rhel8:1.0.11
                olm.relatedImage.v1_0.pilot: registry.redhat.io/openshift-service-mesh/pilot-rhel8:1.0.11
                olm.relatedImage.v1_0.prometheus: registry.redhat.io/openshift-service-mesh/prometheus-rhel8:1.0.11
                olm.relatedImage.v1_0.proxy-init: registry.redhat.io/openshift-service-mesh/proxy-init-rhel7:1.0.11
                olm.relatedImage.v1_0.proxyv2: registry.redhat.io/openshift-service-mesh/proxyv2-rhel8:1.0.11
                olm.relatedImage.v1_0.sidecar-injector: registry.redhat.io/openshift-service-mesh/sidecar-injector-rhel8:1.0.11
                olm.relatedImage.v1_1.3scale-istio-adapter: registry.redhat.io/openshift-service-mesh/3scale-istio-adapter-rhel8:1.0.0
                olm.relatedImage.v1_1.citadel: registry.redhat.io/openshift-service-mesh/citadel-rhel8:1.1.8
                olm.relatedImage.v1_1.cni: registry.redhat.io/openshift-service-mesh/istio-cni-rhel8:1.1.8
                olm.relatedImage.v1_1.galley: registry.redhat.io/openshift-service-mesh/galley-rhel8:1.1.8
                olm.relatedImage.v1_1.grafana: registry.redhat.io/openshift-service-mesh/grafana-rhel8:1.1.8
                olm.relatedImage.v1_1.ior: registry.redhat.io/openshift-service-mesh/ior-rhel8:1.1.8
                olm.relatedImage.v1_1.mixer: registry.redhat.io/openshift-service-mesh/mixer-rhel8:1.1.8
                olm.relatedImage.v1_1.pilot: registry.redhat.io/openshift-service-mesh/pilot-rhel8:1.1.8
                olm.relatedImage.v1_1.prometheus: registry.redhat.io/openshift-service-mesh/prometheus-rhel8:1.1.8
                olm.relatedImage.v1_1.proxy-init: registry.redhat.io/openshift-service-mesh/proxy-init-rhel7:1.1.8
                olm.relatedImage.v1_1.proxyv2: registry.redhat.io/openshift-service-mesh/proxyv2-rhel8:1.1.8
                olm.relatedImage.v1_1.sidecar-injector: registry.redhat.io/openshift-service-mesh/sidecar-injector-rhel8:1.1.8
                olm.relatedImage.v2_0.3scale-istio-adapter: registry.redhat.io/openshift-service-mesh/3scale-istio-adapter-rhel8:1.0.0
                olm.relatedImage.v2_0.cni: registry.redhat.io/openshift-service-mesh/istio-cni-rhel8:2.0.0
                olm.relatedImage.v2_0.grafana: registry.redhat.io/openshift-service-mesh/grafana-rhel8:2.0.0
                olm.relatedImage.v2_0.mixer: registry.redhat.io/openshift-service-mesh/mixer-rhel8:2.0.0
                olm.relatedImage.v2_0.pilot: registry.redhat.io/openshift-service-mesh/pilot-rhel8:2.0.0
                olm.relatedImage.v2_0.prometheus: registry.redhat.io/openshift-service-mesh/prometheus-rhel8:2.0.0
                olm.relatedImage.v2_0.proxy-init: registry.redhat.io/openshift-service-mesh/proxy-init-rhel7:2.0.0
                olm.relatedImage.v2_0.proxyv2: registry.redhat.io/openshift-service-mesh/proxyv2-rhel8:2.0.0
                oauth-proxy.query: 'true'
                oauth-proxy.namespace: openshift
                oauth-proxy.name: oauth-proxy
                oauth-proxy.tag: v4.4
            spec:
              serviceAccountName: istio-operator
              containers:
              - name: istio-operator
                image: registry.redhat.io/openshift-service-mesh/istio-rhel8-operator:2.0.0
                ports:
                - containerPort: 11999
                  name: validation
                - containerPort: 60000
                  name: metrics
                command:
                - istio-operator
                - --config
                - /etc/operator/olm/config.properties
                imagePullPolicy: Always
                env:
                - name: WATCH_NAMESPACE
                  value: ''
                - name: POD_NAME
                  valueFrom:
                    fieldRef:
                      fieldPath: metadata.name
                - name: OPERATOR_NAME
                  value: istio-operator
                volumeMounts:
                - name: operator-olm-config
                  mountPath: /etc/operator/olm
                  readOnly: true
                - name: webhook-tls-volume
                  readOnly: true
                  mountPath: /tmp/k8s-webhook-server/serving-certs
              volumes:
              - name: operator-olm-config
                downwardAPI:
                  defaultMode: 420
                  items:
                  - fieldRef:
                      fieldPath: metadata.annotations
                    path: config.properties
              - name: webhook-tls-volume
                secret:
                  secretName: maistra-operator-serving-cert
                  optional: true
  customresourcedefinitions:
    owned:
    - name: servicemeshcontrolplanes.maistra.io
      version: v1
      kind: ServiceMeshControlPlane
      displayName: Istio Service Mesh Control Plane
      description: An Istio control plane installation
      specDescriptors:
      - description: Specify the version of control control plane you want to install
        displayName: Control Plane Version
        path: version
        x-descriptors:
          - 'urn:alm:descriptor:com.tectonic.ui:fieldGroup:General'
          - 'urn:alm:descriptor:com.tectonic.ui:select:v2.0'
          - 'urn:alm:descriptor:com.tectonic.ui:select:v1.1'
          - 'urn:alm:descriptor:com.tectonic.ui:select:v1.0'
      - description: Enable mTLS for communication between control plane components (galley, pilot, etc.)
        displayName: Control Plane Security
        path: istio.global.controlPlaneSecurityEnabled
        x-descriptors:
          - 'urn:alm:descriptor:com.tectonic.ui:fieldGroup:General'
          - 'urn:alm:descriptor:com.tectonic.ui:booleanSwitch'
      - description: Enable mTLS for communcation between services in the mesh
        displayName: Data Plane Security
        path: istio.global.mtls.enabled
        x-descriptors:
          - 'urn:alm:descriptor:com.tectonic.ui:fieldGroup:General'
          - 'urn:alm:descriptor:com.tectonic.ui:booleanSwitch'
      - description: Set to true to install Kiali
        displayName: Install Kiali
        path: istio.kiali.enabled
        x-descriptors:
          - 'urn:alm:descriptor:com.tectonic.ui:fieldGroup:visualization'
          - 'urn:alm:descriptor:com.tectonic.ui:booleanSwitch'
      - description: Set to true to install Grafana
        displayName: Install Grafana
        path: istio.grafana.enabled
        x-descriptors:
          - 'urn:alm:descriptor:com.tectonic.ui:fieldGroup:visualization'
          - 'urn:alm:descriptor:com.tectonic.ui:booleanSwitch'
      - description: Set to false to disable tracing
        displayName: Install Jaeger
        path: istio.tracing.enabled
        x-descriptors:
          - 'urn:alm:descriptor:com.tectonic.ui:fieldGroup:tracing'
          - 'urn:alm:descriptor:com.tectonic.ui:booleanSwitch'
      - description: Set template to use when installing Jaeger
        displayName: Jaeger template
        path: istio.tracing.jaeger.template
        x-descriptors:
          - 'urn:alm:descriptor:com.tectonic.ui:fieldGroup:tracing'
          - 'urn:alm:descriptor:com.tectonic.ui:fieldDependency:istio.tracing.enabled:true'
          - 'urn:alm:descriptor:com.tectonic.ui:select:all-in-one'
          - 'urn:alm:descriptor:com.tectonic.ui:select:production-elasticsearch'
      - description: Set to true to install the Istio 3Scale adapter
        displayName: Install 3Scale Adapter
        path: threeScale.enabled
        x-descriptors:
          - 'urn:alm:descriptor:com.tectonic.ui:fieldGroup:API_Management'
          - 'urn:alm:descriptor:com.tectonic.ui:booleanSwitch'
          - 'urn:alm:descriptor:com.tectonic.ui:advanced'
      - description: Limits describes the minimum/maximum amount of compute resources required/allowed
        displayName: Default Resource Requirements
        path: istio.global.defaultResources
        x-descriptors:
          - 'urn:alm:descriptor:com.tectonic.ui:fieldGroup:Resource_Requirements'
          - 'urn:alm:descriptor:com.tectonic.ui:resourceRequirements'
          - 'urn:alm:descriptor:com.tectonic.ui:advanced'
    - name: servicemeshmembers.maistra.io
      version: v1
      kind: ServiceMeshMember
      displayName: Istio Service Mesh Member
      description: Marks the containing namespace as a member of the referenced Service Mesh
      specDescriptors:
      - path: controlPlaneRef.namespace
        description: The namespace of the ServiceMeshControlPlane to which this namespace belongs
        displayName: Namespace
        x-descriptors:
          - 'urn:alm:descriptor:com.tectonic.ui:fieldGroup:Service_Mesh_Control_Plane'
          - 'urn:alm:descriptor:io.kubernetes:Namespace'
      - path: controlPlaneRef.name
        description: The name of the ServiceMeshControlPlane to which this namespace belongs
        displayName: Name
        x-descriptors:
          - 'urn:alm:descriptor:com.tectonic.ui:fieldGroup:Service_Mesh_Control_Plane'
          - 'urn:alm:descriptor:com.tectonic.ui:text'
    - name: servicemeshmemberrolls.maistra.io
      version: v1
      kind: ServiceMeshMemberRoll
      displayName: Istio Service Mesh Member Roll
      description: A list of namespaces in Service Mesh<|MERGE_RESOLUTION|>--- conflicted
+++ resolved
@@ -12,11 +12,7 @@
       The OpenShift Service Mesh Operator enables you to install, configure, and manage an instance of Red Hat OpenShift Service Mesh. OpenShift Service Mesh is based on the open source Istio project.
 
     containerImage: registry.redhat.io/openshift-service-mesh/istio-rhel8-operator:2.0.0
-<<<<<<< HEAD
-    createdAt: 2020-09-11T11:28:49CEST
-=======
     createdAt: 2020-09-14T10:50:37MDT
->>>>>>> b3b88d6b
     support: Red Hat, Inc. 
     olm.skipRange: ">=1.0.2 <2.0.0"
     alm-examples: |-
