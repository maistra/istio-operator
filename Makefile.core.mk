## Copyright 2019 Red Hat, Inc.
##
## Licensed under the Apache License, Version 2.0 (the "License");
## you may not use this file except in compliance with the License.
## You may obtain a copy of the License at
##
##     http://www.apache.org/licenses/LICENSE-2.0
##
## Unless required by applicable law or agreed to in writing, software
## distributed under the License is distributed on an "AS IS" BASIS,
## WITHOUT WARRANTIES OR CONDITIONS OF ANY KIND, either express or implied.
## See the License for the specific language governing permissions and
## limitations under the License.

# VERSION defines the project version for the bundle.
# Update this value when you upgrade the version of your project.
# To re-generate a bundle for another specific version without changing the standard setup, you can:
# - use the VERSION as arg of the bundle target (e.g make bundle VERSION=0.0.2)
# - use environment variables to overwrite this value (e.g export VERSION=0.0.2)
VERSION ?= 3.0.0
MINOR_VERSION := $(shell v='$(VERSION)'; echo "$${v%.*}")

OPERATOR_NAME ?= sailoperator


# Istio images names
ISTIO_CNI_IMAGE_NAME ?= install-cni
ISTIO_PILOT_IMAGE_NAME ?= pilot
ISTIO_PROXY_IMAGE_NAME ?= proxyv2

# GitHub creds
GITHUB_USER ?= maistra-bot
GITHUB_TOKEN ?= 

SOURCE_DIR := $(shell dirname $(realpath $(lastword $(MAKEFILE_LIST))))

# Git repository state
ifndef GIT_TAG
GIT_TAG := $(shell git describe 2> /dev/null || echo "unknown")
endif
ifndef GIT_REVISION
GIT_REVISION := $(shell git rev-parse --verify HEAD 2> /dev/null || echo "unknown")
endif
ifndef GIT_STATUS
GIT_STATUS := $(shell git diff-index --quiet HEAD -- 2> /dev/null; if [ "$$?" = "0" ]; then echo Clean; else echo Modified; fi)
endif

# Linker flags for the go builds
GO_MODULE = maistra.io/istio-operator
LD_EXTRAFLAGS  = -X ${GO_MODULE}/pkg/version.buildVersion=${VERSION}
LD_EXTRAFLAGS += -X ${GO_MODULE}/pkg/version.buildGitRevision=${GIT_REVISION}
LD_EXTRAFLAGS += -X ${GO_MODULE}/pkg/version.buildTag=${GIT_TAG}
LD_EXTRAFLAGS += -X ${GO_MODULE}/pkg/version.buildStatus=${GIT_STATUS}
LD_FLAGS = -extldflags -static ${LD_EXTRAFLAGS} -s -w

# Image hub to use
HUB ?= quay.io/maistra-dev
# Image tag to use
TAG ?= ${MINOR_VERSION}-latest
# Image base to use
IMAGE_BASE ?= istio-operator
# Image URL to use all building/pushing image targets
IMAGE ?= ${HUB}/${IMAGE_BASE}:${TAG}
# Namespace to deploy the controller in
NAMESPACE ?= istio-operator
# ENVTEST_K8S_VERSION refers to the version of kubebuilder assets to be downloaded by envtest binary.
ENVTEST_K8S_VERSION = 1.26.0

# Set DOCKER_BUILD_FLAGS to specify flags to pass to 'docker build', default to empty. Example: --platform=linux/arm64
DOCKER_BUILD_FLAGS ?= "--platform=$(TARGET_OS)/$(TARGET_ARCH)"

# CHANNELS define the bundle channels used in the bundle.
# Add a new line here if you would like to change its default config. (E.g CHANNELS = "candidate,fast,stable")
# To re-generate a bundle for other specific channels without changing the standard setup, you can:
# - use the CHANNELS as arg of the bundle target (e.g make bundle CHANNELS=candidate,fast,stable)
# - use environment variables to overwrite this value (e.g export CHANNELS="candidate,fast,stable")
CHANNELS ?= "3.0"
ifneq ($(origin CHANNELS), undefined)
BUNDLE_CHANNELS = --channels=\"$(CHANNELS)\"
endif

# DEFAULT_CHANNEL defines the default channel used in the bundle.
# Add a new line here if you would like to change its default config. (E.g DEFAULT_CHANNEL = "stable")
# To re-generate a bundle for any other default channel without changing the default setup, you can:
# - use the DEFAULT_CHANNEL as arg of the bundle target (e.g make bundle DEFAULT_CHANNEL=stable)
# - use environment variables to overwrite this value (e.g export DEFAULT_CHANNEL="stable")
ifneq ($(origin DEFAULT_CHANNEL), undefined)
BUNDLE_DEFAULT_CHANNEL := --default-channel=$(DEFAULT_CHANNEL)
endif
BUNDLE_METADATA_OPTS ?= $(BUNDLE_CHANNELS) $(BUNDLE_DEFAULT_CHANNEL)

# IMAGE_TAG_BASE defines the docker.io namespace and part of the image name for remote images.
# This variable is used to construct full image tags for bundle and catalog images.
#
# For example, running 'make bundle-build bundle-push catalog-build catalog-push' will build and push both
# quay.io/maistra-dev/istio-operator-bundle:$VERSION and quay.io/maistra-dev/istio-operator-catalog:$VERSION.
IMAGE_TAG_BASE ?= ${HUB}/${IMAGE_BASE}

BUNDLE_MANIFEST_DATE := $(shell cat bundle/manifests/${OPERATOR_NAME}.clusterserviceversion.yaml 2>/dev/null | grep createdAt | awk '{print $$2}')

# BUNDLE_IMG defines the image:tag used for the bundle.
# You can use it as an arg. (E.g make bundle-build BUNDLE_IMG=<some-registry>/<project-name-bundle>:<tag>)
BUNDLE_IMG ?= $(IMAGE_TAG_BASE)-bundle:v$(VERSION)

# BUNDLE_GEN_FLAGS are the flags passed to the operator-sdk generate bundle command
BUNDLE_GEN_FLAGS ?= -q --overwrite --version $(VERSION) $(BUNDLE_METADATA_OPTS)

# USE_IMAGE_DIGESTS defines if images are resolved via tags or digests
# You can enable this value if you would like to use SHA Based Digests
# To enable set flag to true
USE_IMAGE_DIGESTS ?= false
ifeq ($(USE_IMAGE_DIGESTS), true)
	BUNDLE_GEN_FLAGS += --use-image-digests
endif

# Default flags used when rendering chart templates locally
HELM_TEMPL_DEF_FLAGS = --include-crds --set image='${IMAGE}'

# VALUES_FILE defines a values file to be used to overwrite default values from chart
ifdef VALUES_FILE
	HELM_TEMPL_DEF_FLAGS += --values $(VALUES_FILE)
endif

TODAY ?= $(shell date -I)

# Get the currently used golang install path (in GOPATH/bin, unless GOBIN is set)
ifeq (,$(shell go env GOBIN))
GOBIN=$(shell go env GOPATH)/bin
else
GOBIN=$(shell go env GOBIN)
endif

# Setting SHELL to bash allows bash commands to be executed by recipes.
# Options are set to exit when a recipe line exits non-zero or a piped command fails.
SHELL = /bin/bash -o pipefail
.SHELLFLAGS = -ec

.PHONY: all
all: build

export

##@ Testing

.PHONY: test
test: envtest ## Run unit tests.
<<<<<<< HEAD
	KUBEBUILDER_ASSETS="$(shell $(ENVTEST) use $(ENVTEST_K8S_VERSION) --bin-dir $(LOCALBIN) -p path)" go test `go list ./... |grep -v tests/integration/operator` -coverprofile cover.out
=======
	KUBEBUILDER_ASSETS="$(shell $(ENVTEST) use $(ENVTEST_K8S_VERSION) --bin-dir $(LOCALBIN) -p path)" go test ./... -coverprofile cover.out
>>>>>>> 78251cb1

.PHONY: test.scorecard
test.scorecard: operator-sdk ## Run the operator scorecard test.
	OPERATOR_SDK=$(OPERATOR_SDK) ${SOURCE_DIR}/tests/scorecard-test.sh

.PHONY: test.integration.ocp
test.integration.ocp: ## Run the integration tests against an existing OCP cluster.
	${SOURCE_DIR}/tests/integration/integ-suite-ocp.sh

.PHONY: test.integration.kind
test.integration.kind: ## Deploy a KinD cluster and run the integration tests against it.
	${SOURCE_DIR}/tests/integration/integ-suite-kind.sh

.PHONY: test.integration.describe
test.integration.describe:
	${SOURCE_DIR}/tests/integration/common-operator-integ-suite.sh --describe

##@ Build

.PHONY: build
build: build-$(TARGET_ARCH) ## Build manager binary.

.PHONY: run
run: gen ## Run a controller from your host.
	POD_NAMESPACE=${NAMESPACE} go run ./cmd/main.go --config-file=./hack/config.properties --resource-directory=./resources

# docker build -t ${IMAGE} --build-arg GIT_TAG=${GIT_TAG} --build-arg GIT_REVISION=${GIT_REVISION} --build-arg GIT_STATUS=${GIT_STATUS} .
.PHONY: docker-build
docker-build: build ## Build docker image.
	docker build ${DOCKER_BUILD_FLAGS} -t ${IMAGE} .

.PHONY: docker-push
docker-push: ## Push docker image.
	docker push ${IMAGE}

.PHONY: docker-push-nightly
docker-push-nightly: TAG=$(MINOR_VERSION)-nightly-$(TODAY) ## Build and push nightly docker image.
docker-push-nightly: docker-build
	docker push ${IMAGE}
	docker tag ${IMAGE} $(HUB)/$(IMAGE_BASE):$(MINOR_VERSION)-latest
	docker push $(HUB)/$(IMAGE_BASE):$(MINOR_VERSION)-latest

# NIGHTLY defines if the nightly image should be pushed or not
NIGHTLY ?= false

# BUILDX_OUTPUT defines the buildx output
# --load builds locally the container image
# --push builds and pushes the container image to a registry
BUILDX_OUTPUT ?= --push

# BUILDX_ADDITIONAL_TAGS are the additional --tag flags passed to the docker buildx build command.
BUILDX_ADDITIONAL_TAGS =
ifeq ($(NIGHTLY),true)
BUILDX_ADDITIONAL_TAGS += --tag $(HUB)/$(IMAGE_BASE):$(MINOR_VERSION)-nightly-$(TODAY)
endif

# BUILDX_BUILD_ARGS are the additional --build-arg flags passed to the docker buildx build command.
BUILDX_BUILD_ARGS = --build-arg TARGETOS=$(TARGET_OS)

# PLATFORMS defines the target platforms for  the manager image be build to provide support to multiple
# architectures. (i.e. make docker-buildx IMAGE=myregistry/mypoperator:0.0.1). To use this option you need to:
# - able to use docker buildx . More info: https://docs.docker.com/build/buildx/
# - have enable BuildKit, More info: https://docs.docker.com/develop/develop-images/build_enhancements/
# - be able to push the image for your registry (i.e. if you do not inform a valid value via IMAGE=<myregistry/image:<tag>> then the export will fail)
# To properly provided solutions that supports more than one platform you should use this option.
PLATFORMS ?= linux/arm64,linux/amd64,linux/s390x,linux/ppc64le
PLATFORM_ARCHITECTURES = $(shell echo ${PLATFORMS} | sed -e 's/,/\ /g' -e 's/linux\///g')

ifndef BUILDX
define BUILDX
.PHONY: build-$(1)
build-$(1): ## Build manager binary for specific architecture.
	GOARCH=$(1) LDFLAGS="$(LD_FLAGS)" common/scripts/gobuild.sh $(REPO_ROOT)/out/$(TARGET_OS)_$(1)/manager cmd/main.go

.PHONY: build-all
build-all: build-$(1)
endef

$(foreach arch,$(PLATFORM_ARCHITECTURES),$(eval $(call BUILDX,$(arch))))
undefine BUILDX
endif

.PHONY: docker-buildx
docker-buildx: test build-all ## Build and push docker image with cross-platform support.
	# copy existing Dockerfile and insert --platform=${BUILDPLATFORM} into Dockerfile.cross, and preserve the original Dockerfile
	sed -e '1 s/\(^FROM\)/FROM --platform=\$$\{BUILDPLATFORM\}/; t' -e ' 1,// s//FROM --platform=\$$\{BUILDPLATFORM\}/' Dockerfile > Dockerfile.cross
	- docker buildx create --name project-v4-builder
	docker buildx use project-v4-builder
	- docker buildx build $(BUILDX_OUTPUT) --platform=$(PLATFORMS) --tag ${IMAGE} $(BUILDX_ADDITIONAL_TAGS) $(BUILDX_BUILD_ARGS) -f Dockerfile.cross .
	- docker buildx rm project-v4-builder
	rm Dockerfile.cross

##@ Deployment

ifndef ignore-not-found
  ignore-not-found = false
endif

.PHONY: install
install: gen-manifests ## Install CRDs into an existing cluster.
	kubectl create ns ${NAMESPACE} || echo "namespace ${NAMESPACE} already exists"
	kubectl apply --server-side=true -f chart/crds

.PHONY: uninstall
uninstall: ## Uninstall CRDs from an existing cluster. Call with ignore-not-found=true to ignore resource not found errors during deletion.
	kubectl delete --ignore-not-found=$(ignore-not-found) -f chart/crds

.PHONY: deploy
deploy: helm ## Deploy controller to an existing cluster.
	$(info NAMESPACE: $(NAMESPACE))
	$(MAKE) -e HELM_TEMPL_DEF_FLAGS="$(HELM_TEMPL_DEF_FLAGS)" -s deploy-yaml | kubectl apply --server-side=true -f -

.PHONY: deploy-yaml
deploy-yaml: helm ## Output YAML manifests used by `deploy`.
	$(HELM) template chart chart $(HELM_TEMPL_DEF_FLAGS) --namespace ${NAMESPACE}

.PHONY: deploy-openshift # TODO: remove this target and use deploy-olm instead (when we fix the internal registry TLS issues when using operator-sdk run bundle)
deploy-openshift: helm ## Deploy controller to an existing OCP cluster.
	$(info NAMESPACE: $(NAMESPACE))
	$(MAKE) -e HELM_TEMPL_DEF_FLAGS="$(HELM_TEMPL_DEF_FLAGS)" -s deploy-yaml-openshift | kubectl apply --server-side=true -f -

.PHONY: deploy-yaml-openshift
deploy-yaml-openshift: helm ## Output YAML manifests used by `deploy-openshift`.
	$(HELM) template chart chart $(HELM_TEMPL_DEF_FLAGS) --namespace ${NAMESPACE} --set platform="openshift"

.PHONY: deploy-olm
deploy-olm: bundle bundle-build bundle-push ## Build and push the operator OLM bundle and deploy the operator using OLM.
	kubectl create ns ${NAMESPACE} || echo "namespace ${NAMESPACE} already exists"
	$(OPERATOR_SDK) run bundle $(BUNDLE_IMG) -n ${NAMESPACE}

.PHONY: undeploy
undeploy: ## Undeploy controller from an existing cluster. Call with ignore-not-found=true to ignore resource not found errors during deletion.
	kubectl delete istios.operator.istio.io --all --all-namespaces --wait=true
	$(MAKE) -e HELM_TEMPL_DEF_FLAGS="$(HELM_TEMPL_DEF_FLAGS)" deploy-yaml | kubectl delete --ignore-not-found=$(ignore-not-found) -f -

.PHONY: undeploy-olm
undeploy-olm: operator-sdk ## Undeploy the operator from an existing cluster (used only if operator was installed via OLM).
	kubectl delete istios.operator.istio.io --all --all-namespaces --wait=true
	$(OPERATOR_SDK) cleanup $(OPERATOR_NAME) --delete-all -n ${NAMESPACE}

.PHONY: deploy-example
deploy-example: deploy-example-openshift ## Deploy an example Istio resource to an existing OCP cluster. Same as `deploy-example-openshift`.

.PHONY: deploy-example-openshift
deploy-example-openshift: ## Deploy an example Istio resource to an existing OCP cluster.
	kubectl create ns istio-system || echo "namespace istio-system already exists"
	kubectl apply -n istio-system -f chart/samples/istio-sample-openshift.yaml

.PHONY: deploy-example-kubernetes
deploy-example-kubernetes: ## Deploy an example Istio resource on an existing cluster.
	kubectl create ns istio-system || echo "namespace istio-system already exists"
	kubectl apply -n istio-system -f chart/samples/istio-sample-kubernetes.yaml

##@ Generated Code & Resources

.PHONY: gen-manifests
gen-manifests: controller-gen ## Generate WebhookConfiguration and CustomResourceDefinition objects.
	$(CONTROLLER_GEN) crd:allowDangerousTypes=true webhook paths="./..." output:crd:artifacts:config=chart/crds

# TODO: move this to versions.yaml or get the files via go.mod instead of downloading them
ISTIO_REPO_BASE=https://raw.githubusercontent.com/istio/istio/0e7ecbd31f9524b063ced1f49f1a6f6e063d2bf5
API_REPO_BASE=https://raw.githubusercontent.com/istio/api/ccd5cd40965ccba232d1f7c3b0e4ecacd0f6ceda
.PHONY: gen-api
gen-api: ## Generate API types from upstream files.
	# TODO: should we get these files from the local filesystem by inspecting go.mod?
	curl -o /tmp/values_types.pb.go $(ISTIO_REPO_BASE)/operator/pkg/apis/istio/v1alpha1/values_types.pb.go
	curl -o /tmp/config.pb.go $(API_REPO_BASE)/mesh/v1alpha1/config.pb.go
	curl -o /tmp/network.pb.go $(API_REPO_BASE)/mesh/v1alpha1/network.pb.go
	curl -o /tmp/proxy.pb.go $(API_REPO_BASE)/mesh/v1alpha1/proxy.pb.go
	curl -o /tmp/proxy_config.pb.go $(API_REPO_BASE)/networking/v1beta1/proxy_config.pb.go
	curl -o /tmp/selector.pb.go $(API_REPO_BASE)/type/v1beta1/selector.pb.go
	curl -o /tmp/destination_rule.pb.go $(API_REPO_BASE)/networking/v1alpha3/destination_rule.pb.go
	curl -o /tmp/virtual_service.pb.go $(API_REPO_BASE)/networking/v1alpha3/virtual_service.pb.go
	go run hack/api_transformer/main.go hack/api_transformer/transform.yaml

.PHONY: gen-code
gen-code: controller-gen ## Generate code containing DeepCopy, DeepCopyInto, and DeepCopyObject method implementations.
	$(CONTROLLER_GEN) object:headerFile="common/scripts/copyright-banner-go.txt" paths="./..."

.PHONY: gen-charts
gen-charts: ## Pull charts from istio repository.
	@# use yq to generate a list of download-charts.sh commands for each version in versions.yaml; these commands are
	@# passed to sh and executed; in a nutshell, the yq command generates commands like:
	@# ./hack/download-charts.sh <version> <git repo> <commit> [chart1] [chart2] ...
	@yq eval '.versions[] | "./hack/download-charts.sh " + .name + " " + .repo + " " + .commit + " " + ((.charts // []) | join(" "))' < versions.yaml | sh

	@# remove old version directories
	@hack/remove-old-versions.sh

	@# find the profiles used in the downloaded charts and update list of available profiles
	@hack/update-profiles-list.sh

	@# update the urn:alm:descriptor:com.tectonic.ui:select entries in istio_types.go to match the supported versions of the Helm charts
	@hack/update-version-list.sh

	@# calls copy-crds.sh with the version specified in the .crdSourceVersion field in versions.yaml
	@hack/copy-crds.sh "resources/$$(yq eval '.crdSourceVersion' versions.yaml)/charts"

.PHONY: gen
gen: controller-gen gen-api gen-charts gen-manifests gen-code bundle ## Generate everything.

.PHONY: gen-check
gen-check: gen restore-manifest-dates check-clean-repo ## Verify that changes in generated resources have been checked in.

.PHONY: restore-manifest-dates
restore-manifest-dates:
ifneq "${BUNDLE_MANIFEST_DATE}" ""
	@sed -i -e "s/\(createdAt:\).*/\1 \"${BUNDLE_MANIFEST_DATE}\"/" bundle/manifests/${OPERATOR_NAME}.clusterserviceversion.yaml
endif

.PHONY: update-istio
update-istio: ## Update the Istio commit hash in the 'latest' entry in versions.yaml to the latest commit in the branch.
	@hack/update-istio.sh

##@ Build Dependencies

## Location to install dependencies to
LOCALBIN ?= $(shell pwd)/bin
$(LOCALBIN):
	mkdir -p $(LOCALBIN)

## Tool Binaries
OPERATOR_SDK ?= $(LOCALBIN)/operator-sdk
HELM ?= $(LOCALBIN)/helm
CONTROLLER_GEN ?= $(LOCALBIN)/controller-gen
ENVTEST ?= $(LOCALBIN)/setup-envtest
OPM ?= $(LOCALBIN)/opm

## Tool Versions
  OPERATOR_SDK_VERSION ?= v1.33.0
  HELM_VERSION ?= v3.14.2
  CONTROLLER_TOOLS_VERSION ?= v0.14.0
  OPM_VERSION ?= v1.36.0

.PHONY: helm $(HELM)
helm: $(HELM) ## Download helm to bin directory. If wrong version is installed, it will be overwritten.
$(HELM): $(LOCALBIN)
	@if test -x $(LOCALBIN)/helm && ! $(LOCALBIN)/helm version | grep -q $(shell v='$(HELM_VERSION)'; echo "$${v%.*}") > /dev/stderr; then \
		echo "$(LOCALBIN)/helm version is not expected $(HELM_VERSION). Removing it before installing." > /dev/stderr; \
		rm -rf $(LOCALBIN)/helm; \
	fi
	@test -s $(LOCALBIN)/helm || GOBIN=$(LOCALBIN) GO111MODULE=on go install helm.sh/helm/v3/cmd/helm@$(HELM_VERSION) > /dev/stderr
.PHONY: operator-sdk $(OPERATOR_SDK)
operator-sdk: $(OPERATOR_SDK)
operator-sdk: OS=$(shell go env GOOS)
operator-sdk: ARCH=$(shell go env GOARCH)
$(OPERATOR_SDK): $(LOCALBIN)
	@if test -x $(LOCALBIN)/operator-sdk && ! $(LOCALBIN)/operator-sdk version | grep -q $(OPERATOR_SDK_VERSION); then \
		echo "$(LOCALBIN)/operator-sdk version is not expected $(OPERATOR_SDK_VERSION). Removing it before installing."; \
		rm -rf $(LOCALBIN)/operator-sdk; \
	fi
	@test -s $(LOCALBIN)/operator-sdk || \
	curl -sSLfo $(LOCALBIN)/operator-sdk https://github.com/operator-framework/operator-sdk/releases/download/$(OPERATOR_SDK_VERSION)/operator-sdk_$(OS)_$(ARCH) && \
	chmod +x $(LOCALBIN)/operator-sdk;

.PHONY: controller-gen
controller-gen: $(CONTROLLER_GEN) ## Download controller-gen to bin directory. If wrong version is installed, it will be overwritten.
$(CONTROLLER_GEN): $(LOCALBIN)
	@test -s $(LOCALBIN)/controller-gen && $(LOCALBIN)/controller-gen --version | grep -q $(CONTROLLER_TOOLS_VERSION) || \
	GOBIN=$(LOCALBIN) go install sigs.k8s.io/controller-tools/cmd/controller-gen@$(CONTROLLER_TOOLS_VERSION)

.PHONY: envtest
envtest: $(ENVTEST) ## Download envtest-setup to bin directory.
$(ENVTEST): $(LOCALBIN)
	test -s $(LOCALBIN)/setup-envtest || GOBIN=$(LOCALBIN) go install sigs.k8s.io/controller-runtime/tools/setup-envtest@latest

.PHONY: bundle
bundle: gen helm operator-sdk ## Generate bundle manifests and metadata, then validate generated files.
	$(HELM) template chart chart $(HELM_TEMPL_DEF_FLAGS) --set platform=openshift --set bundleGeneration=true | $(OPERATOR_SDK) generate bundle $(BUNDLE_GEN_FLAGS)

	# update CSV's spec.customresourcedefinitions.owned field. ideally we could do this straight in ./bundle, but
	# sadly this is only possible if the file lives in a `bases` directory
	mkdir -p _tmp/bases
	cp bundle/manifests/$(OPERATOR_NAME).clusterserviceversion.yaml _tmp/bases
	$(OPERATOR_SDK) generate kustomize manifests --input-dir=_tmp --output-dir=_tmp
	mv _tmp/bases/$(OPERATOR_NAME).clusterserviceversion.yaml bundle/manifests/$(OPERATOR_NAME).clusterserviceversion.yaml
	rm -rf _tmp

	# check if the only change in the CSV is the createdAt timestamp; if so, revert the change
	@csvPath="bundle/manifests/${OPERATOR_NAME}.clusterserviceversion.yaml"; \
		if (git ls-files --error-unmatch "$$csvPath" &>/dev/null); then \
			if ! (git diff "$$csvPath" | grep '^[+-][^+-][^+-]' | grep -v "createdAt:" >/dev/null); then \
				echo "reverting timestamp change in $$csvPath"; \
				git checkout "$$csvPath"; \
			fi \
		fi
	$(OPERATOR_SDK) bundle validate ./bundle

.PHONY: bundle-build
bundle-build: ## Build the bundle image.
	docker build -f bundle.Dockerfile -t $(BUNDLE_IMG) .

.PHONY: bundle-push
bundle-push: ## Push the bundle image.
	$(MAKE) docker-push IMAGE=$(BUNDLE_IMG)

.PHONY: bundle-publish
bundle-publish: ## Create a PR for publishing in OperatorHub.
	export GIT_USER=$(GITHUB_USER); \
	export GITHUB_TOKEN=$(GITHUB_TOKEN); \
	export OPERATOR_VERSION=$(OPERATOR_VERSION); \
	export OPERATOR_NAME=$(OPERATOR_NAME); \
	./hack/operatorhub/publish-bundle.sh

.PHONY: bundle-nightly
bundle-nightly: VERSION:=$(VERSION)-nightly-$(TODAY)  ## Generate nightly bundle.
bundle-nightly: CHANNELS:=$(MINOR_VERSION)-nightly
bundle-nightly: TAG=$(MINOR_VERSION)-nightly-$(TODAY)
bundle-nightly: bundle

.PHONY: bundle-publish-nightly
bundle-publish-nightly: OPERATOR_VERSION=$(VERSION)-nightly-$(TODAY)  ## Publish nightly bundle.
bundle-publish-nightly: TAG=$(MINOR_VERSION)-nightly-$(TODAY)
bundle-publish-nightly: bundle-nightly bundle-publish

.PHONY: patch-istio-crd
patch-istio-crd: ## Update Istio CRD's openAPIV3Schema values.
	@hack/patch-istio-crd.sh

.PHONY: opm $(OPM)
opm: $(OPM)
opm: OS=$(shell go env GOOS)
opm: ARCH=$(shell go env GOARCH)
$(OPM): $(LOCALBIN)
	@if test -x $(LOCALBIN)/opm && ! $(LOCALBIN)/opm version | grep -q $(OPM_VERSION); then \
		echo "$(LOCALBIN)/opm version is not expected $(OPM_VERSION). Removing it before installing."; \
		rm -f $(LOCALBIN)/opm; \
	fi
	test -s $(LOCALBIN)/opm || \
	curl -sSLfo $(LOCALBIN)/opm https://github.com/operator-framework/operator-registry/releases/download/$(OPM_VERSION)/$(OS)-$(ARCH)-opm && \
	chmod +x $(LOCALBIN)/opm;

# A comma-separated list of bundle images (e.g. make catalog-build BUNDLE_IMGS=example.com/operator-bundle:v0.1.0,example.com/operator-bundle:v0.2.0).
# These images MUST exist in a registry and be pull-able.
BUNDLE_IMGS ?= $(BUNDLE_IMG)

# The image tag given to the resulting catalog image (e.g. make catalog-build CATALOG_IMG=example.com/operator-catalog:v0.2.0).
CATALOG_IMG ?= $(IMAGE_TAG_BASE)-catalog:v$(VERSION)

# Set CATALOG_BASE_IMG to an existing catalog image tag to add $BUNDLE_IMGS to that image.
ifneq ($(origin CATALOG_BASE_IMG), undefined)
FROM_INDEX_OPT := --from-index $(CATALOG_BASE_IMG)
endif

# Build a catalog image by adding bundle images to an empty catalog using the operator package manager tool, 'opm'.
# This recipe invokes 'opm' in 'semver' bundle add mode. For more information on add modes, see:
# https://github.com/operator-framework/community-operators/blob/7f1438c/docs/packaging-operator.md#updating-your-existing-operator
.PHONY: catalog-build
catalog-build: opm ## Build a catalog image.
	$(OPM) index add --container-tool docker --mode semver --tag $(CATALOG_IMG) --bundles $(BUNDLE_IMGS) $(FROM_INDEX_OPT)

# Push the catalog image.
.PHONY: catalog-push
catalog-push: ## Push a catalog image.
	$(MAKE) docker-push IMAGE=$(CATALOG_IMG)


##@ Linting

.PHONY: lint-bundle
lint-bundle: operator-sdk ## Run linters against OLM metadata bundle.
	$(OPERATOR_SDK) bundle validate bundle --select-optional suite=operatorframework

.PHONY: lint-watches
lint-watches: ## Checks if the operator watches all resource kinds present in Helm charts.
	@hack/lint-watches.sh

.PHONY: lint
lint: lint-scripts lint-copyright-banner lint-go lint-yaml lint-helm lint-bundle lint-watches ## Run all linters.

.PHONY: format
format: format-go tidy-go ## Auto-format all code. This should be run before sending a PR.

.SILENT: helm $(HELM) $(LOCALBIN) deploy-yaml

COMMON_IMPORTS = lint-all lint-scripts lint-copyright-banner lint-go lint-yaml lint-helm format-go tidy-go check-clean-repo update-common
.PHONY: $(COMMON_IMPORTS)
$(COMMON_IMPORTS):
	@$(MAKE) --no-print-directory -f common/Makefile.common.mk $@<|MERGE_RESOLUTION|>--- conflicted
+++ resolved
@@ -144,11 +144,7 @@
 
 .PHONY: test
 test: envtest ## Run unit tests.
-<<<<<<< HEAD
 	KUBEBUILDER_ASSETS="$(shell $(ENVTEST) use $(ENVTEST_K8S_VERSION) --bin-dir $(LOCALBIN) -p path)" go test `go list ./... |grep -v tests/integration/operator` -coverprofile cover.out
-=======
-	KUBEBUILDER_ASSETS="$(shell $(ENVTEST) use $(ENVTEST_K8S_VERSION) --bin-dir $(LOCALBIN) -p path)" go test ./... -coverprofile cover.out
->>>>>>> 78251cb1
 
 .PHONY: test.scorecard
 test.scorecard: operator-sdk ## Run the operator scorecard test.
