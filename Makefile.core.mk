## Copyright 2019 Red Hat, Inc.
##
## Licensed under the Apache License, Version 2.0 (the "License");
## you may not use this file except in compliance with the License.
## You may obtain a copy of the License at
##
##     http://www.apache.org/licenses/LICENSE-2.0
##
## Unless required by applicable law or agreed to in writing, software
## distributed under the License is distributed on an "AS IS" BASIS,
## WITHOUT WARRANTIES OR CONDITIONS OF ANY KIND, either express or implied.
## See the License for the specific language governing permissions and
## limitations under the License.

# VERSION defines the project version for the bundle.
# Update this value when you upgrade the version of your project.
# To re-generate a bundle for another specific version without changing the standard setup, you can:
# - use the VERSION as arg of the bundle target (e.g make bundle VERSION=0.0.2)
# - use environment variables to overwrite this value (e.g export VERSION=0.0.2)
VERSION ?= 3.0.0
MINOR_VERSION := $(shell v='$(VERSION)'; echo "$${v%.*}")

OPERATOR_NAME ?= sailoperator


# Istio images names
ISTIO_CNI_IMAGE_NAME ?= install-cni
ISTIO_PILOT_IMAGE_NAME ?= pilot
ISTIO_PROXY_IMAGE_NAME ?= proxyv2

# GitHub creds
GITHUB_USER ?= maistra-bot
GITHUB_TOKEN ?= 

SOURCE_DIR := $(shell dirname $(realpath $(lastword $(MAKEFILE_LIST))))

# Git repository state
ifndef GIT_TAG
GIT_TAG := $(shell git describe 2> /dev/null || echo "unknown")
endif
ifndef GIT_REVISION
GIT_REVISION := $(shell git rev-parse --verify HEAD 2> /dev/null || echo "unknown")
endif
ifndef GIT_STATUS
GIT_STATUS := $(shell git diff-index --quiet HEAD -- 2> /dev/null; if [ "$$?" = "0" ]; then echo Clean; else echo Modified; fi)
endif

# Linker flags for the go builds
GO_MODULE = github.com/istio-ecosystem/sail-operator
LD_EXTRAFLAGS  = -X ${GO_MODULE}/pkg/version.buildVersion=${VERSION}
LD_EXTRAFLAGS += -X ${GO_MODULE}/pkg/version.buildGitRevision=${GIT_REVISION}
LD_EXTRAFLAGS += -X ${GO_MODULE}/pkg/version.buildTag=${GIT_TAG}
LD_EXTRAFLAGS += -X ${GO_MODULE}/pkg/version.buildStatus=${GIT_STATUS}
LD_FLAGS = -extldflags -static ${LD_EXTRAFLAGS} -s -w

# Image hub to use
HUB ?= quay.io/maistra-dev
# Image tag to use
TAG ?= ${MINOR_VERSION}-latest
# Image base to use
IMAGE_BASE ?= sail-operator
# Image URL to use all building/pushing image targets
IMAGE ?= ${HUB}/${IMAGE_BASE}:${TAG}
# Namespace to deploy the controller in
NAMESPACE ?= sail-operator
# ENVTEST_K8S_VERSION refers to the version of kubebuilder assets to be downloaded by envtest binary.
ENVTEST_K8S_VERSION = 1.26.0

# Set DOCKER_BUILD_FLAGS to specify flags to pass to 'docker build', default to empty. Example: --platform=linux/arm64
DOCKER_BUILD_FLAGS ?= "--platform=$(TARGET_OS)/$(TARGET_ARCH)"

# CHANNELS define the bundle channels used in the bundle.
# Add a new line here if you would like to change its default config. (E.g CHANNELS = "candidate,fast,stable")
# To re-generate a bundle for other specific channels without changing the standard setup, you can:
# - use the CHANNELS as arg of the bundle target (e.g make bundle CHANNELS=candidate,fast,stable)
# - use environment variables to overwrite this value (e.g export CHANNELS="candidate,fast,stable")
CHANNELS ?= "3.0"
ifneq ($(origin CHANNELS), undefined)
BUNDLE_CHANNELS = --channels=\"$(CHANNELS)\"
endif

# DEFAULT_CHANNEL defines the default channel used in the bundle.
# Add a new line here if you would like to change its default config. (E.g DEFAULT_CHANNEL = "stable")
# To re-generate a bundle for any other default channel without changing the default setup, you can:
# - use the DEFAULT_CHANNEL as arg of the bundle target (e.g make bundle DEFAULT_CHANNEL=stable)
# - use environment variables to overwrite this value (e.g export DEFAULT_CHANNEL="stable")
ifneq ($(origin DEFAULT_CHANNEL), undefined)
BUNDLE_DEFAULT_CHANNEL := --default-channel=$(DEFAULT_CHANNEL)
endif
BUNDLE_METADATA_OPTS ?= $(BUNDLE_CHANNELS) $(BUNDLE_DEFAULT_CHANNEL)

# IMAGE_TAG_BASE defines the docker.io namespace and part of the image name for remote images.
# This variable is used to construct full image tags for bundle and catalog images.
#
# For example, running 'make bundle-build bundle-push catalog-build catalog-push' will build and push both
# quay.io/sail-dev/sail-operator-bundle:$VERSION and quay.io/sail-dev/sail-operator-catalog:$VERSION.
IMAGE_TAG_BASE ?= ${HUB}/${IMAGE_BASE}

BUNDLE_MANIFEST_DATE := $(shell cat bundle/manifests/${OPERATOR_NAME}.clusterserviceversion.yaml 2>/dev/null | grep createdAt | awk '{print $$2}')

# BUNDLE_IMG defines the image:tag used for the bundle.
# You can use it as an arg. (E.g make bundle-build BUNDLE_IMG=<some-registry>/<project-name-bundle>:<tag>)
BUNDLE_IMG ?= $(IMAGE_TAG_BASE)-bundle:v$(VERSION)

# BUNDLE_GEN_FLAGS are the flags passed to the operator-sdk generate bundle command
BUNDLE_GEN_FLAGS ?= -q --overwrite --version $(VERSION) $(BUNDLE_METADATA_OPTS)

# USE_IMAGE_DIGESTS defines if images are resolved via tags or digests
# You can enable this value if you would like to use SHA Based Digests
# To enable set flag to true
USE_IMAGE_DIGESTS ?= false
ifeq ($(USE_IMAGE_DIGESTS), true)
	BUNDLE_GEN_FLAGS += --use-image-digests
endif

# Default flags used when rendering chart templates locally
HELM_TEMPL_DEF_FLAGS = --include-crds

# VALUES_FILE defines a values file to be used to overwrite default values from chart
ifdef VALUES_FILE
	HELM_TEMPL_DEF_FLAGS += --values $(VALUES_FILE)
endif

TODAY ?= $(shell date -I)

# Get the currently used golang install path (in GOPATH/bin, unless GOBIN is set)
ifeq (,$(shell go env GOBIN))
GOBIN=$(shell go env GOPATH)/bin
else
GOBIN=$(shell go env GOBIN)
endif

# Setting SHELL to bash allows bash commands to be executed by recipes.
# Options are set to exit when a recipe line exits non-zero or a piped command fails.
SHELL = /bin/bash -o pipefail
.SHELLFLAGS = -ec

.PHONY: all
all: build

export

##@ Testing

.PHONY: test
test: envtest ## Run unit tests.
	KUBEBUILDER_ASSETS="$(shell $(ENVTEST) use $(ENVTEST_K8S_VERSION) --bin-dir $(LOCALBIN) -p path)" go test `go list ./... |grep -v tests/integration/operator` -coverprofile cover.out

.PHONY: test.scorecard
test.scorecard: operator-sdk ## Run the operator scorecard test.
	OPERATOR_SDK=$(OPERATOR_SDK) ${SOURCE_DIR}/tests/scorecard-test.sh

.PHONY: test.integration.ocp
test.integration.ocp: ## Run the integration tests against an existing OCP cluster.
	${SOURCE_DIR}/tests/integration/integ-suite-ocp.sh

.PHONY: test.integration.kind
test.integration.kind: ## Deploy a KinD cluster and run the integration tests against it.
	${SOURCE_DIR}/tests/integration/integ-suite-kind.sh

.PHONY: test.integration.describe
test.integration.describe:
	${SOURCE_DIR}/tests/integration/common-operator-integ-suite.sh --describe

##@ Build

.PHONY: build
build: build-$(TARGET_ARCH) ## Build manager binary.

.PHONY: run
run: gen ## Run a controller from your host.
	POD_NAMESPACE=${NAMESPACE} go run ./cmd/main.go --config-file=./hack/config.properties --resource-directory=./resources

# docker build -t ${IMAGE} --build-arg GIT_TAG=${GIT_TAG} --build-arg GIT_REVISION=${GIT_REVISION} --build-arg GIT_STATUS=${GIT_STATUS} .
.PHONY: docker-build
docker-build: build ## Build docker image.
	docker build ${DOCKER_BUILD_FLAGS} -t ${IMAGE} .

.PHONY: docker-push
docker-push: ## Push docker image.
	docker push ${IMAGE}

.PHONY: docker-push-nightly
docker-push-nightly: TAG=$(MINOR_VERSION)-nightly-$(TODAY) ## Build and push nightly docker image.
docker-push-nightly: docker-build
	docker push ${IMAGE}
	docker tag ${IMAGE} $(HUB)/$(IMAGE_BASE):$(MINOR_VERSION)-latest
	docker push $(HUB)/$(IMAGE_BASE):$(MINOR_VERSION)-latest

# NIGHTLY defines if the nightly image should be pushed or not
NIGHTLY ?= false

# BUILDX_OUTPUT defines the buildx output
# --load builds locally the container image
# --push builds and pushes the container image to a registry
BUILDX_OUTPUT ?= --push

# BUILDX_ADDITIONAL_TAGS are the additional --tag flags passed to the docker buildx build command.
BUILDX_ADDITIONAL_TAGS =
ifeq ($(NIGHTLY),true)
BUILDX_ADDITIONAL_TAGS += --tag $(HUB)/$(IMAGE_BASE):$(MINOR_VERSION)-nightly-$(TODAY)
endif

# BUILDX_BUILD_ARGS are the additional --build-arg flags passed to the docker buildx build command.
BUILDX_BUILD_ARGS = --build-arg TARGETOS=$(TARGET_OS)

# PLATFORMS defines the target platforms for  the manager image be build to provide support to multiple
# architectures. (i.e. make docker-buildx IMAGE=myregistry/mypoperator:0.0.1). To use this option you need to:
# - able to use docker buildx . More info: https://docs.docker.com/build/buildx/
# - have enable BuildKit, More info: https://docs.docker.com/develop/develop-images/build_enhancements/
# - be able to push the image for your registry (i.e. if you do not inform a valid value via IMAGE=<myregistry/image:<tag>> then the export will fail)
# To properly provided solutions that supports more than one platform you should use this option.
PLATFORMS ?= linux/arm64,linux/amd64,linux/s390x,linux/ppc64le
PLATFORM_ARCHITECTURES = $(shell echo ${PLATFORMS} | sed -e 's/,/\ /g' -e 's/linux\///g')

ifndef BUILDX
define BUILDX
.PHONY: build-$(1)
build-$(1): ## Build manager binary for specific architecture.
	GOARCH=$(1) LDFLAGS="$(LD_FLAGS)" common/scripts/gobuild.sh $(REPO_ROOT)/out/$(TARGET_OS)_$(1)/manager cmd/main.go

.PHONY: build-all
build-all: build-$(1)
endef

$(foreach arch,$(PLATFORM_ARCHITECTURES),$(eval $(call BUILDX,$(arch))))
undefine BUILDX
endif

.PHONY: docker-buildx
docker-buildx: test build-all ## Build and push docker image with cross-platform support.
	# copy existing Dockerfile and insert --platform=${BUILDPLATFORM} into Dockerfile.cross, and preserve the original Dockerfile
	sed -e '1 s/\(^FROM\)/FROM --platform=\$$\{BUILDPLATFORM\}/; t' -e ' 1,// s//FROM --platform=\$$\{BUILDPLATFORM\}/' Dockerfile > Dockerfile.cross
	- docker buildx create --name project-v4-builder
	docker buildx use project-v4-builder
	- docker buildx build $(BUILDX_OUTPUT) --platform=$(PLATFORMS) --tag ${IMAGE} $(BUILDX_ADDITIONAL_TAGS) $(BUILDX_BUILD_ARGS) -f Dockerfile.cross .
	- docker buildx rm project-v4-builder
	rm Dockerfile.cross

##@ Deployment

ifndef ignore-not-found
  ignore-not-found = false
endif

.PHONY: install
install: gen-manifests ## Install CRDs into an existing cluster.
	kubectl create ns ${NAMESPACE} || echo "namespace ${NAMESPACE} already exists"
	kubectl apply --server-side=true -f chart/crds

.PHONY: uninstall
uninstall: ## Uninstall CRDs from an existing cluster. Call with ignore-not-found=true to ignore resource not found errors during deletion.
	kubectl delete --ignore-not-found=$(ignore-not-found) -f chart/crds

.PHONY: deploy
deploy: helm ## Deploy controller to an existing cluster.
	$(info NAMESPACE: $(NAMESPACE))
<<<<<<< HEAD
	kubectl create ns ${NAMESPACE} || echo "namespace ${NAMESPACE} already exists"
	$(MAKE) -e HELM_TEMPL_DEF_FLAGS="$(HELM_TEMPL_DEF_FLAGS)" -s deploy-yaml | kubectl apply --server-side=true -f -
=======
	$(HELM) template chart chart $(HELM_TEMPL_DEF_FLAGS) --set image='$(IMAGE)' --namespace $(NAMESPACE) | kubectl apply --server-side=true -f -
>>>>>>> 7fdf526a

.PHONY: deploy-yaml
deploy-yaml: helm ## Output YAML manifests used by `deploy`.
	$(HELM) template chart chart $(HELM_TEMPL_DEF_FLAGS) --set image='$(IMAGE)' --namespace $(NAMESPACE)

.PHONY: deploy-openshift # TODO: remove this target and use deploy-olm instead (when we fix the internal registry TLS issues when using operator-sdk run bundle)
deploy-openshift: helm ## Deploy controller to an existing OCP cluster.
	$(info NAMESPACE: $(NAMESPACE))
	$(HELM) template chart chart $(HELM_TEMPL_DEF_FLAGS) --set image='$(IMAGE)' --namespace $(NAMESPACE) --set platform="openshift" | kubectl apply --server-side=true -f -

.PHONY: deploy-yaml-openshift
deploy-yaml-openshift: helm ## Output YAML manifests used by `deploy-openshift`.
	$(HELM) template chart chart $(HELM_TEMPL_DEF_FLAGS) --set image='$(IMAGE)' --namespace $(NAMESPACE) --set platform="openshift"

.PHONY: deploy-olm
deploy-olm: bundle bundle-build bundle-push ## Build and push the operator OLM bundle and deploy the operator using OLM.
	kubectl create ns ${NAMESPACE} || echo "namespace ${NAMESPACE} already exists"
	$(OPERATOR_SDK) run bundle $(BUNDLE_IMG) -n ${NAMESPACE}

.PHONY: undeploy
undeploy: ## Undeploy controller from an existing cluster. Call with ignore-not-found=true to ignore resource not found errors during deletion.
	kubectl delete istios.operator.istio.io --all --all-namespaces --wait=true
<<<<<<< HEAD
	$(MAKE) -e HELM_TEMPL_DEF_FLAGS="$(HELM_TEMPL_DEF_FLAGS)" deploy-yaml | kubectl delete --ignore-not-found=$(ignore-not-found) -f -
	kubectl delete ns ${NAMESPACE} --ignore-not-found=$(ignore-not-found)
=======
	$(HELM) template chart chart $(HELM_TEMPL_DEF_FLAGS) --set image='$(IMAGE)' --namespace $(NAMESPACE) | kubectl delete --ignore-not-found=$(ignore-not-found) -f -
>>>>>>> 7fdf526a

.PHONY: undeploy-olm
undeploy-olm: operator-sdk ## Undeploy the operator from an existing cluster (used only if operator was installed via OLM).
	kubectl delete istios.operator.istio.io --all --all-namespaces --wait=true
	$(OPERATOR_SDK) cleanup $(OPERATOR_NAME) --delete-all -n ${NAMESPACE}

.PHONY: deploy-example
deploy-example: deploy-example-openshift ## Deploy an example Istio resource to an existing OCP cluster. Same as `deploy-example-openshift`.

.PHONY: deploy-example-openshift
deploy-example-openshift: ## Deploy an example Istio resource to an existing OCP cluster.
	kubectl create ns istio-system || echo "namespace istio-system already exists"
	kubectl apply -n istio-system -f chart/samples/istio-sample-openshift.yaml

.PHONY: deploy-example-kubernetes
deploy-example-kubernetes: ## Deploy an example Istio resource on an existing cluster.
	kubectl create ns istio-system || echo "namespace istio-system already exists"
	kubectl apply -n istio-system -f chart/samples/istio-sample-kubernetes.yaml

##@ Generated Code & Resources

.PHONY: gen-manifests
gen-manifests: controller-gen ## Generate WebhookConfiguration and CustomResourceDefinition objects.
	$(CONTROLLER_GEN) crd:allowDangerousTypes=true webhook paths="./..." output:crd:artifacts:config=chart/crds

# TODO: move this to versions.yaml or get the files via go.mod instead of downloading them
ISTIO_REPO_BASE=https://raw.githubusercontent.com/istio/istio/0e7ecbd31f9524b063ced1f49f1a6f6e063d2bf5
API_REPO_BASE=https://raw.githubusercontent.com/istio/api/ccd5cd40965ccba232d1f7c3b0e4ecacd0f6ceda
.PHONY: gen-api
gen-api: ## Generate API types from upstream files.
	# TODO: should we get these files from the local filesystem by inspecting go.mod?
	curl -o /tmp/values_types.pb.go $(ISTIO_REPO_BASE)/operator/pkg/apis/istio/v1alpha1/values_types.pb.go
	curl -o /tmp/config.pb.go $(API_REPO_BASE)/mesh/v1alpha1/config.pb.go
	curl -o /tmp/network.pb.go $(API_REPO_BASE)/mesh/v1alpha1/network.pb.go
	curl -o /tmp/proxy.pb.go $(API_REPO_BASE)/mesh/v1alpha1/proxy.pb.go
	curl -o /tmp/proxy_config.pb.go $(API_REPO_BASE)/networking/v1beta1/proxy_config.pb.go
	curl -o /tmp/selector.pb.go $(API_REPO_BASE)/type/v1beta1/selector.pb.go
	curl -o /tmp/destination_rule.pb.go $(API_REPO_BASE)/networking/v1alpha3/destination_rule.pb.go
	curl -o /tmp/virtual_service.pb.go $(API_REPO_BASE)/networking/v1alpha3/virtual_service.pb.go
	go run hack/api_transformer/main.go hack/api_transformer/transform.yaml

.PHONY: gen-code
gen-code: controller-gen ## Generate code containing DeepCopy, DeepCopyInto, and DeepCopyObject method implementations.
	$(CONTROLLER_GEN) object:headerFile="common/scripts/copyright-banner-go.txt" paths="./..."

.PHONY: gen-charts
gen-charts: ## Pull charts from istio repository.
	@# use yq to generate a list of download-charts.sh commands for each version in versions.yaml; these commands are
	@# passed to sh and executed; in a nutshell, the yq command generates commands like:
	@# ./hack/download-charts.sh <version> <git repo> <commit> [chart1] [chart2] ...
	@yq eval '.versions[] | "./hack/download-charts.sh " + .name + " " + .repo + " " + .commit + " " + ((.charts // []) | join(" "))' < versions.yaml | sh

	@# remove old version directories
	@hack/remove-old-versions.sh

	@# find the profiles used in the downloaded charts and update list of available profiles
	@hack/update-profiles-list.sh

	@# update the urn:alm:descriptor:com.tectonic.ui:select entries in istio_types.go to match the supported versions of the Helm charts
	@hack/update-version-list.sh

	@# calls copy-crds.sh with the version specified in the .crdSourceVersion field in versions.yaml
	@hack/copy-crds.sh "resources/$$(yq eval '.crdSourceVersion' versions.yaml)/charts"

.PHONY: gen
gen: controller-gen gen-api gen-charts gen-manifests gen-code bundle ## Generate everything.

.PHONY: gen-check
gen-check: gen restore-manifest-dates check-clean-repo ## Verify that changes in generated resources have been checked in.

.PHONY: restore-manifest-dates
restore-manifest-dates:
ifneq "${BUNDLE_MANIFEST_DATE}" ""
	@sed -i -e "s/\(createdAt:\).*/\1 \"${BUNDLE_MANIFEST_DATE}\"/" bundle/manifests/${OPERATOR_NAME}.clusterserviceversion.yaml
endif

.PHONY: update-istio
update-istio: ## Update the Istio commit hash in the 'latest' entry in versions.yaml to the latest commit in the branch.
	@hack/update-istio.sh

##@ Build Dependencies

## Location to install dependencies to
LOCALBIN ?= $(shell pwd)/bin
$(LOCALBIN):
	mkdir -p $(LOCALBIN)

## Tool Binaries
OPERATOR_SDK ?= $(LOCALBIN)/operator-sdk
HELM ?= $(LOCALBIN)/helm
CONTROLLER_GEN ?= $(LOCALBIN)/controller-gen
ENVTEST ?= $(LOCALBIN)/setup-envtest
OPM ?= $(LOCALBIN)/opm

## Tool Versions
  OPERATOR_SDK_VERSION ?= v1.34.1
  HELM_VERSION ?= v3.14.2
  CONTROLLER_TOOLS_VERSION ?= v0.14.0
  OPM_VERSION ?= v1.36.0

.PHONY: helm $(HELM)
helm: $(HELM) ## Download helm to bin directory. If wrong version is installed, it will be overwritten.
$(HELM): $(LOCALBIN)
	@if test -x $(LOCALBIN)/helm && ! $(LOCALBIN)/helm version | grep -q $(shell v='$(HELM_VERSION)'; echo "$${v%.*}") > /dev/stderr; then \
		echo "$(LOCALBIN)/helm version is not expected $(HELM_VERSION). Removing it before installing." > /dev/stderr; \
		rm -rf $(LOCALBIN)/helm; \
	fi
	@test -s $(LOCALBIN)/helm || GOBIN=$(LOCALBIN) GO111MODULE=on go install helm.sh/helm/v3/cmd/helm@$(HELM_VERSION) > /dev/stderr
.PHONY: operator-sdk $(OPERATOR_SDK)
operator-sdk: $(OPERATOR_SDK)
operator-sdk: OS=$(shell go env GOOS)
operator-sdk: ARCH=$(shell go env GOARCH)
$(OPERATOR_SDK): $(LOCALBIN)
	@if test -x $(LOCALBIN)/operator-sdk && ! $(LOCALBIN)/operator-sdk version | grep -q $(OPERATOR_SDK_VERSION); then \
		echo "$(LOCALBIN)/operator-sdk version is not expected $(OPERATOR_SDK_VERSION). Removing it before installing."; \
		rm -rf $(LOCALBIN)/operator-sdk; \
	fi
	@test -s $(LOCALBIN)/operator-sdk || \
	curl -sSLfo $(LOCALBIN)/operator-sdk https://github.com/operator-framework/operator-sdk/releases/download/$(OPERATOR_SDK_VERSION)/operator-sdk_$(OS)_$(ARCH) && \
	chmod +x $(LOCALBIN)/operator-sdk;

.PHONY: controller-gen
controller-gen: $(CONTROLLER_GEN) ## Download controller-gen to bin directory. If wrong version is installed, it will be overwritten.
$(CONTROLLER_GEN): $(LOCALBIN)
	@test -s $(LOCALBIN)/controller-gen && $(LOCALBIN)/controller-gen --version | grep -q $(CONTROLLER_TOOLS_VERSION) || \
	GOBIN=$(LOCALBIN) go install sigs.k8s.io/controller-tools/cmd/controller-gen@$(CONTROLLER_TOOLS_VERSION)

.PHONY: envtest
envtest: $(ENVTEST) ## Download envtest-setup to bin directory.
$(ENVTEST): $(LOCALBIN)
	test -s $(LOCALBIN)/setup-envtest || GOBIN=$(LOCALBIN) go install sigs.k8s.io/controller-runtime/tools/setup-envtest@latest

.PHONY: bundle
bundle: gen helm operator-sdk ## Generate bundle manifests and metadata, then validate generated files.
	$(HELM) template chart chart $(HELM_TEMPL_DEF_FLAGS) --set image='$(IMAGE)' --set platform=openshift --set bundleGeneration=true | $(OPERATOR_SDK) generate bundle $(BUNDLE_GEN_FLAGS)

	# update CSV's spec.customresourcedefinitions.owned field. ideally we could do this straight in ./bundle, but
	# sadly this is only possible if the file lives in a `bases` directory
	mkdir -p _tmp/bases
	cp bundle/manifests/$(OPERATOR_NAME).clusterserviceversion.yaml _tmp/bases
	$(OPERATOR_SDK) generate kustomize manifests --input-dir=_tmp --output-dir=_tmp
	mv _tmp/bases/$(OPERATOR_NAME).clusterserviceversion.yaml bundle/manifests/$(OPERATOR_NAME).clusterserviceversion.yaml
	rm -rf _tmp

	# check if the only change in the CSV is the createdAt timestamp; if so, revert the change
	@csvPath="bundle/manifests/${OPERATOR_NAME}.clusterserviceversion.yaml"; \
		if (git ls-files --error-unmatch "$$csvPath" &>/dev/null); then \
			if ! (git diff "$$csvPath" | grep '^[+-][^+-][^+-]' | grep -v "createdAt:" >/dev/null); then \
				echo "reverting timestamp change in $$csvPath"; \
				git checkout "$$csvPath"; \
			fi \
		fi
	$(OPERATOR_SDK) bundle validate ./bundle

.PHONY: bundle-build
bundle-build: ## Build the bundle image.
	docker build -f bundle.Dockerfile -t $(BUNDLE_IMG) .

.PHONY: bundle-push
bundle-push: ## Push the bundle image.
	$(MAKE) docker-push IMAGE=$(BUNDLE_IMG)

.PHONY: bundle-publish
bundle-publish: ## Create a PR for publishing in OperatorHub.
	export GIT_USER=$(GITHUB_USER); \
	export GITHUB_TOKEN=$(GITHUB_TOKEN); \
	export OPERATOR_VERSION=$(OPERATOR_VERSION); \
	export OPERATOR_NAME=$(OPERATOR_NAME); \
	./hack/operatorhub/publish-bundle.sh

.PHONY: bundle-nightly
bundle-nightly: VERSION:=$(VERSION)-nightly-$(TODAY)  ## Generate nightly bundle.
bundle-nightly: CHANNELS:=$(MINOR_VERSION)-nightly
bundle-nightly: TAG=$(MINOR_VERSION)-nightly-$(TODAY)
bundle-nightly: bundle

.PHONY: bundle-publish-nightly
bundle-publish-nightly: OPERATOR_VERSION=$(VERSION)-nightly-$(TODAY)  ## Publish nightly bundle.
bundle-publish-nightly: TAG=$(MINOR_VERSION)-nightly-$(TODAY)
bundle-publish-nightly: bundle-nightly bundle-publish

.PHONY: patch-istio-crd
patch-istio-crd: ## Update Istio CRD's openAPIV3Schema values.
	@hack/patch-istio-crd.sh

.PHONY: opm $(OPM)
opm: $(OPM)
opm: OS=$(shell go env GOOS)
opm: ARCH=$(shell go env GOARCH)
$(OPM): $(LOCALBIN)
	@if test -x $(LOCALBIN)/opm && ! $(LOCALBIN)/opm version | grep -q $(OPM_VERSION); then \
		echo "$(LOCALBIN)/opm version is not expected $(OPM_VERSION). Removing it before installing."; \
		rm -f $(LOCALBIN)/opm; \
	fi
	test -s $(LOCALBIN)/opm || \
	curl -sSLfo $(LOCALBIN)/opm https://github.com/operator-framework/operator-registry/releases/download/$(OPM_VERSION)/$(OS)-$(ARCH)-opm && \
	chmod +x $(LOCALBIN)/opm;

# A comma-separated list of bundle images (e.g. make catalog-build BUNDLE_IMGS=example.com/operator-bundle:v0.1.0,example.com/operator-bundle:v0.2.0).
# These images MUST exist in a registry and be pull-able.
BUNDLE_IMGS ?= $(BUNDLE_IMG)

# The image tag given to the resulting catalog image (e.g. make catalog-build CATALOG_IMG=example.com/operator-catalog:v0.2.0).
CATALOG_IMG ?= $(IMAGE_TAG_BASE)-catalog:v$(VERSION)

# Set CATALOG_BASE_IMG to an existing catalog image tag to add $BUNDLE_IMGS to that image.
ifneq ($(origin CATALOG_BASE_IMG), undefined)
FROM_INDEX_OPT := --from-index $(CATALOG_BASE_IMG)
endif

# Build a catalog image by adding bundle images to an empty catalog using the operator package manager tool, 'opm'.
# This recipe invokes 'opm' in 'semver' bundle add mode. For more information on add modes, see:
# https://github.com/operator-framework/community-operators/blob/7f1438c/docs/packaging-operator.md#updating-your-existing-operator
.PHONY: catalog-build
catalog-build: opm ## Build a catalog image.
	$(OPM) index add --container-tool docker --mode semver --tag $(CATALOG_IMG) --bundles $(BUNDLE_IMGS) $(FROM_INDEX_OPT)

# Push the catalog image.
.PHONY: catalog-push
catalog-push: ## Push a catalog image.
	$(MAKE) docker-push IMAGE=$(CATALOG_IMG)


##@ Linting

.PHONY: lint-bundle
lint-bundle: operator-sdk ## Run linters against OLM metadata bundle.
	$(OPERATOR_SDK) bundle validate bundle --select-optional suite=operatorframework

.PHONY: lint-watches
lint-watches: ## Checks if the operator watches all resource kinds present in Helm charts.
	@hack/lint-watches.sh

.PHONY: lint
lint: lint-scripts lint-copyright-banner lint-go lint-yaml lint-helm lint-bundle lint-watches ## Run all linters.

.PHONY: format
format: format-go tidy-go ## Auto-format all code. This should be run before sending a PR.

.SILENT: helm $(HELM) $(LOCALBIN) deploy-yaml

COMMON_IMPORTS = lint-all lint-scripts lint-copyright-banner lint-go lint-yaml lint-helm format-go tidy-go check-clean-repo update-common
.PHONY: $(COMMON_IMPORTS)
$(COMMON_IMPORTS):
	@$(MAKE) --no-print-directory -f common/Makefile.common.mk $@<|MERGE_RESOLUTION|>--- conflicted
+++ resolved
@@ -255,12 +255,8 @@
 .PHONY: deploy
 deploy: helm ## Deploy controller to an existing cluster.
 	$(info NAMESPACE: $(NAMESPACE))
-<<<<<<< HEAD
 	kubectl create ns ${NAMESPACE} || echo "namespace ${NAMESPACE} already exists"
-	$(MAKE) -e HELM_TEMPL_DEF_FLAGS="$(HELM_TEMPL_DEF_FLAGS)" -s deploy-yaml | kubectl apply --server-side=true -f -
-=======
 	$(HELM) template chart chart $(HELM_TEMPL_DEF_FLAGS) --set image='$(IMAGE)' --namespace $(NAMESPACE) | kubectl apply --server-side=true -f -
->>>>>>> 7fdf526a
 
 .PHONY: deploy-yaml
 deploy-yaml: helm ## Output YAML manifests used by `deploy`.
@@ -283,12 +279,10 @@
 .PHONY: undeploy
 undeploy: ## Undeploy controller from an existing cluster. Call with ignore-not-found=true to ignore resource not found errors during deletion.
 	kubectl delete istios.operator.istio.io --all --all-namespaces --wait=true
-<<<<<<< HEAD
+
 	$(MAKE) -e HELM_TEMPL_DEF_FLAGS="$(HELM_TEMPL_DEF_FLAGS)" deploy-yaml | kubectl delete --ignore-not-found=$(ignore-not-found) -f -
 	kubectl delete ns ${NAMESPACE} --ignore-not-found=$(ignore-not-found)
-=======
 	$(HELM) template chart chart $(HELM_TEMPL_DEF_FLAGS) --set image='$(IMAGE)' --namespace $(NAMESPACE) | kubectl delete --ignore-not-found=$(ignore-not-found) -f -
->>>>>>> 7fdf526a
 
 .PHONY: undeploy-olm
 undeploy-olm: operator-sdk ## Undeploy the operator from an existing cluster (used only if operator was installed via OLM).
