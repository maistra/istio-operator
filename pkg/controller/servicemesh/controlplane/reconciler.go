--- conflicted
+++ resolved
@@ -337,83 +337,6 @@
 
 	if _, ok, _ := spec.Istio.GetMap("global"); !ok {
 		return fmt.Errorf("ServiceMeshControlPlane missing %s.istio.global section", basePath)
-	}
-	return nil
-}
-
-<<<<<<< HEAD
-func (r *controlPlaneInstanceReconciler) renderCharts(ctx context.Context, version versions.Version) error {
-	log := common.LogFromContext(ctx)
-	//Generate the spec
-	v1spec := v1.ControlPlaneSpec{}
-	if err := r.Scheme.Convert(&r.Instance.Spec, &v1spec, nil); err != nil {
-		return err
-	}
-	r.Status.LastAppliedConfiguration = v1spec
-	r.Status.LastAppliedConfiguration.Version = version.String()
-
-	spec, err := r.applyTemplates(ctx, r.Status.LastAppliedConfiguration, version)
-	if err != nil {
-		log.Error(err, "warning: failed to apply ServiceMeshControlPlane templates")
-
-		return err
-	}
-
-	r.Status.LastAppliedConfiguration = spec
-
-	if err := r.validateSMCPSpec(r.Status.LastAppliedConfiguration, "status.lastAppliedConfiguration"); err != nil {
-		return err
-	}
-
-	err = r.Status.LastAppliedConfiguration.Istio.SetField("global.operatorNamespace", r.OperatorNamespace)
-	if err != nil {
-		return err
-	}
-
-	err = r.Status.LastAppliedConfiguration.Istio.SetField("istio_cni.enabled", r.cniConfig.Enabled)
-	if err != nil {
-		return fmt.Errorf("Could not set field status.lastAppliedConfiguration.istio.istio_cni.enabled: %v", err)
-	}
-
-	cniNetworkName, ok := cni.GetNetworkName(version)
-	if !ok {
-		return fmt.Errorf("unknown maistra version: %s", version)
-	}
-	err = r.Status.LastAppliedConfiguration.Istio.SetField("istio_cni.istio_cni_network", cniNetworkName)
-	if err != nil {
-		return fmt.Errorf("Could not set field status.lastAppliedConfiguration.istio.istio_cni.istio_cni_network: %v", err)
-	}
-
-	//Render the charts
-	allErrors := []error{}
-	var threeScaleRenderings map[string][]manifest.Manifest
-	log.Info("rendering helm charts")
-	log.V(2).Info("rendering Istio charts")
-	istioRenderings, _, err := helm.RenderChart(path.Join(helm.GetChartsDir(version), "istio"), r.Instance.GetNamespace(), r.Status.LastAppliedConfiguration.Istio.GetContent())
-	if err != nil {
-		allErrors = append(allErrors, err)
-	}
-	if isEnabled(r.Status.LastAppliedConfiguration.ThreeScale) {
-		log.V(2).Info("rendering 3scale charts")
-		threeScaleRenderings, _, err = helm.RenderChart(path.Join(helm.GetChartsDir(version), "maistra-threescale"), r.Instance.GetNamespace(), r.Status.LastAppliedConfiguration.ThreeScale.GetContent())
-		if err != nil {
-			allErrors = append(allErrors, err)
-		}
-	} else {
-		threeScaleRenderings = map[string][]manifest.Manifest{}
-	}
-
-	if len(allErrors) > 0 {
-		return utilerrors.NewAggregate(allErrors)
-	}
-
-	// merge the rendernings
-	r.renderings = map[string][]manifest.Manifest{}
-	for key, value := range istioRenderings {
-		r.renderings[key] = value
-	}
-	for key, value := range threeScaleRenderings {
-		r.renderings[key] = value
 	}
 	return nil
 }
@@ -467,8 +390,6 @@
 	return nil
 }
 
-=======
->>>>>>> a1e59be4
 func (r *controlPlaneInstanceReconciler) PostStatus(ctx context.Context) error {
 	// we should only post status if it has changed
 	if reflect.DeepEqual(r.Status, &r.Instance.Status) {
