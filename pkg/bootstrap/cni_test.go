package bootstrap

import (
	"context"
	"os"
	"path"
	goruntime "runtime"
	"testing"

	"github.com/ghodss/yaml"
	"k8s.io/apimachinery/pkg/apis/meta/v1/unstructured"
	"k8s.io/client-go/discovery/fake"

	"github.com/maistra/istio-operator/pkg/controller/common"
	"github.com/maistra/istio-operator/pkg/controller/common/cni"
	"github.com/maistra/istio-operator/pkg/controller/common/test"
	"github.com/maistra/istio-operator/pkg/controller/common/test/assert"
	"github.com/maistra/istio-operator/pkg/controller/versions"
)

func TestCNISupportedVersionRendering(t *testing.T) {
	operatorNamespace := "istio-operator"
	InitializeGlobals(operatorNamespace)()

	ctx := context.Background()

	testCases := []struct {
		name              string
		supportedVersions []versions.Version
		instanceVersion   versions.Version
		containerNames    []string
	}{
		{
			name:              "Default Supported Versions v2.2",
			supportedVersions: versions.GetSupportedVersions(),
			instanceVersion:   versions.V2_2.Version(),
			containerNames:    []string{"install-cni-v1-1", "install-cni-v2-0", "install-cni-v2-1", "install-cni-v2-2"},
		},
		{
			name:              "Default Supported Versions v2.3",
			supportedVersions: versions.GetSupportedVersions(),
			instanceVersion:   versions.V2_3.Version(),
			containerNames:    []string{"install-cni-v2-3"},
		},
		{
			name:              "v1.1 only",
			supportedVersions: []versions.Version{versions.V1_1},
			instanceVersion:   versions.V1_1.Version(),
			containerNames:    []string{"install-cni-v1-1"},
		},
		{
			name:              "v2.0 only",
			supportedVersions: []versions.Version{versions.V2_0},
			instanceVersion:   versions.V2_0.Version(),
			containerNames:    []string{"install-cni-v2-0"},
		},
		{
			name:              "v2.1 only",
			supportedVersions: []versions.Version{versions.V2_1},
			instanceVersion:   versions.V2_1.Version(),
			containerNames:    []string{"install-cni-v2-1"},
		},
		{
			name:              "v2.2 only",
			supportedVersions: []versions.Version{versions.V2_2},
			instanceVersion:   versions.V2_2.Version(),
			containerNames:    []string{"install-cni-v2-2"},
		},
		{
			name:              "v2.3 only",
			supportedVersions: []versions.Version{versions.V2_3},
			instanceVersion:   versions.V2_3.Version(),
			containerNames:    []string{"install-cni-v2-3"},
		},
	}

	config := cni.Config{
		Enabled:   true,
		UseMultus: true,
	}
	for _, tc := range testCases {
		t.Run(tc.name, func(t *testing.T) {
<<<<<<< HEAD
			cl, _ := test.CreateClient()
			renderings, err := internalRenderCNI(ctx, cl, config, tc.supportedVersions, tc.instanceVersion)
=======
			cl, tracker := test.CreateClient()
			dc := fake.FakeDiscovery{&tracker.Fake, test.DefaultKubeVersion}
			renderings, err := internalRenderCNI(ctx, cl, config, &dc, tc.supportedVersions)
>>>>>>> 15f0a441
			assert.Success(err, "internalRenderCNI", t)
			assert.True(renderings != nil, "renderings should not be nil", t)
			cniManifests := renderings["istio_cni"]
			assert.True(cniManifests != nil, "CNI manifests are not present", t)

			var foundDaemonSet bool

			for _, manifest := range cniManifests {
				if manifest.Head.Kind == "DaemonSet" {
					foundDaemonSet = true
					json, err := yaml.YAMLToJSON([]byte(manifest.Content))
					assert.Success(err, "YAMLToJSON", t)
					resource := &unstructured.Unstructured{}
					_, _, err = unstructured.UnstructuredJSONScheme.Decode(json, nil, resource)
					assert.Success(err, "resource decoding", t)

					containers, found, err := unstructured.NestedSlice(resource.UnstructuredContent(), "spec", "template", "spec", "containers")
					assert.Success(err, "unstructured.NestedSlice", t)
					assert.True(found, "Could not find containers", t)
					assert.True(len(containers) > 0, "No containers in resource", t)
					names := []string{}
					for _, container := range containers {
						val, ok := container.(map[string]interface{})
						assert.True(ok, "Converting container to map", t)
						names = append(names, val["name"].(string))
					}
					assert.DeepEquals(names, tc.containerNames, "Unexpected container name set", t)
				}
			}
			assert.True(foundDaemonSet, "Daemon Set was not in Manifest list", t)
		})
	}
}

// InitializeGlobals returns a function which initializes global variables used
// by the system under test.  operatorNamespace is the namespace within which
// the operator is installed.
func InitializeGlobals(operatorNamespace string) func() {
	return func() {
		// make sure globals are initialized for testing
		common.Config.OLM.Images.V1_1.CNI = "istio-cni-test-1_1"
		common.Config.OLM.Images.V2_0.CNI = "istio-cni-test-2_0"
		common.Config.OLM.Images.V2_1.CNI = "istio-cni-test-2_1"
		common.Config.OLM.Images.V1_1.ThreeScale = "injected-3scale-v1.1"
		common.Config.OLM.Images.V2_0.ThreeScale = "injected-3scale-v2.0"
		common.Config.OLM.Images.V2_1.ThreeScale = "injected-3scale-v2.1"
		common.Config.OLM.Images.V1_1.Citadel = "injected-citadel-v1.1"
		common.Config.OLM.Images.V1_1.Galley = "injected-galley-v1.1"
		common.Config.OLM.Images.V1_1.Grafana = "injected-grafana-v1.1"
		common.Config.OLM.Images.V2_0.Grafana = "injected-grafana-v2.0"
		common.Config.OLM.Images.V2_1.Grafana = "injected-grafana-v2.1"
		common.Config.OLM.Images.V1_1.Mixer = "injected-mixer-v1.1"
		common.Config.OLM.Images.V2_0.Mixer = "injected-mixer-v2.0"
		common.Config.OLM.Images.V1_1.Pilot = "injected-pilot-v1.1"
		common.Config.OLM.Images.V2_0.Pilot = "injected-pilot-v2.0"
		common.Config.OLM.Images.V2_1.Pilot = "injected-pilot-v2.1"
		common.Config.OLM.Images.V1_1.Prometheus = "injected-prometheus-v1.1"
		common.Config.OLM.Images.V2_0.Prometheus = "injected-prometheus-v2.0"
		common.Config.OLM.Images.V2_1.Prometheus = "injected-prometheus-v2.1"
		common.Config.OLM.Images.V1_1.ProxyInit = "injected-proxy-init-v1.1"
		common.Config.OLM.Images.V2_0.ProxyInit = "injected-proxy-init-v2.0"
		common.Config.OLM.Images.V2_1.ProxyInit = "injected-proxy-init-v2.1"
		common.Config.OLM.Images.V1_1.ProxyV2 = "injected-proxyv2-v1.1"
		common.Config.OLM.Images.V2_0.ProxyV2 = "injected-proxyv2-v2.0"
		common.Config.OLM.Images.V2_1.ProxyV2 = "injected-proxyv2-v2.1"
		common.Config.OLM.Images.V1_1.SidecarInjector = "injected-sidecar-injector-v1.1"
		common.Config.OLM.Images.V1_1.IOR = "injected-ior-v1.1"
		common.Config.OLM.Images.V2_0.WASMCacher = "injected-wasm-cacher-v2.0"
		common.Config.OLM.Images.V2_1.WASMCacher = "injected-wasm-cacher-v2.1"
		os.Setenv("POD_NAMESPACE", operatorNamespace)
		common.GetOperatorNamespace()
		if _, filename, _, ok := goruntime.Caller(0); ok {
			common.Config.Rendering.ResourceDir = path.Join(path.Dir(filename), "../../resources")
			common.Config.Rendering.ChartsDir = path.Join(common.Config.Rendering.ResourceDir, "helm")
			common.Config.Rendering.DefaultTemplatesDir = path.Join(common.Config.Rendering.ResourceDir, "smcp-templates")
		} else {
			panic("could not initialize common.ResourceDir")
		}
	}
}<|MERGE_RESOLUTION|>--- conflicted
+++ resolved
@@ -80,14 +80,9 @@
 	}
 	for _, tc := range testCases {
 		t.Run(tc.name, func(t *testing.T) {
-<<<<<<< HEAD
-			cl, _ := test.CreateClient()
-			renderings, err := internalRenderCNI(ctx, cl, config, tc.supportedVersions, tc.instanceVersion)
-=======
 			cl, tracker := test.CreateClient()
 			dc := fake.FakeDiscovery{&tracker.Fake, test.DefaultKubeVersion}
-			renderings, err := internalRenderCNI(ctx, cl, config, &dc, tc.supportedVersions)
->>>>>>> 15f0a441
+			renderings, err := internalRenderCNI(ctx, cl, config, &dc, tc.supportedVersions, tc.instanceVersion)
 			assert.Success(err, "internalRenderCNI", t)
 			assert.True(renderings != nil, "renderings should not be nil", t)
 			cniManifests := renderings["istio_cni"]
